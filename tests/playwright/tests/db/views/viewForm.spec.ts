--- conflicted
+++ resolved
@@ -378,12 +378,6 @@
     await sharedForm.submit();
     await sharedForm.verifySuccessMessage();
 
-<<<<<<< HEAD
-    await dashboard.rootPage.goto(url);
-    // kludge- reload
-    await dashboard.rootPage.reload();
-
-=======
     await page.goto(url);
     await page.reload();
     await loginPage.signIn({
@@ -401,7 +395,6 @@
     await dashboard.rootPage.waitForTimeout(500);
 
     await dashboard.treeView.openTable({ title: 'Country' });
->>>>>>> 5081345c
     await dashboard.viewSidebar.openView({ title: 'Country' });
 
     await dashboard.grid.cell.verify({
