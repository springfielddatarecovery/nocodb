--- conflicted
+++ resolved
@@ -58,12 +58,7 @@
 
   async click({ title, isLocallySaved }: { title: string; isLocallySaved?: boolean }) {
     await this.waitForResponse({
-<<<<<<< HEAD
-      uiAction: async () =>
-      await this.get().locator(`[data-testid="nc-fields-menu-${title}"]`).locator('input[type="checkbox"]').click(),
-=======
       uiAction: () => this.get().locator(`[data-testid="nc-fields-menu-${title}"]`).locator('.nc-switch').click(),
->>>>>>> 5081345c
       requestUrlPathToMatch: isLocallySaved ? '/api/v1/db/public/' : '/api/v1/db/data/noco/',
       httpMethodsToMatch: ['GET'],
     });
@@ -73,28 +68,13 @@
   async toggleShowAllFields({ isLocallySaved }: { isLocallySaved?: boolean } = {}) {
     await this.toolbar.clickFields();
     await this.waitForResponse({
-<<<<<<< HEAD
-      uiAction: async () => await this.get().locator(`button:has-text("Hide all")`).click(),
-=======
       uiAction: () => this.get().locator(`button.nc-switch`).first().click(),
->>>>>>> 5081345c
       requestUrlPathToMatch: isLocallySaved ? '/api/v1/db/public/' : '/api/v1/db/data/noco/',
       httpMethodsToMatch: ['GET'],
     });
     await this.toolbar.clickFields();
   }
 
-<<<<<<< HEAD
-  async showAll({ isLocallySaved }: { isLocallySaved?: boolean } = {}) {
-    await this.toolbar.clickFields();
-    await this.waitForResponse({
-      uiAction: async () => await this.get().locator(`button:has-text("Show all")`).click(),
-      requestUrlPathToMatch: isLocallySaved ? '/api/v1/db/public/' : '/api/v1/db/data/noco/',
-      httpMethodsToMatch: ['GET'],
-    });
-    await this.toolbar.clickFields();
-  }
-=======
   // async showAll({ isLocallySaved }: { isLocallySaved?: boolean } = {}) {
   //   await this.toolbar.clickFields();
   //   await this.waitForResponse({
@@ -104,7 +84,6 @@
   //   });
   //   await this.toolbar.clickFields();
   // }
->>>>>>> 5081345c
 
   async toggleShowSystemFields({ isLocallySaved }: { isLocallySaved?: boolean } = {}) {
     await this.toolbar.clickFields();
