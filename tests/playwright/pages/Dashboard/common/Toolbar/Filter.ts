--- conflicted
+++ resolved
@@ -69,19 +69,9 @@
       await this.toolbar.parent.dashboard.waitForLoaderToDisappear();
     }
 
-<<<<<<< HEAD
-    const fillFilter = this.rootPage.locator('.nc-filter-value-select > input').last().fill(value);
-    await this.waitForResponse({
-      uiAction: fillFilter,
-      httpMethodsToMatch: ['GET'],
-      requestUrlPathToMatch: isLocallySaved ? `/api/v1/db/public/` : `/api/v1/db/data/noco/`,
-    });
-    await this.toolbar.parent.dashboard.waitForLoaderToDisappear();
-    await this.toolbar.parent.waitLoading();
-=======
     // if value field was provided, fill it
     if (value) {
-      const fillFilter = this.rootPage.locator('.nc-filter-value-select').last().fill(value);
+      const fillFilter = this.rootPage.locator('.nc-filter-value-select > input').last().fill(value);
       await this.waitForResponse({
         uiAction: fillFilter,
         httpMethodsToMatch: ['GET'],
@@ -90,7 +80,6 @@
       await this.toolbar.parent.dashboard.waitForLoaderToDisappear();
       await this.toolbar.parent.waitLoading();
     }
->>>>>>> 0df8b999
   }
 
   async reset() {
