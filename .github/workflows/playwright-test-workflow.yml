--- conflicted
+++ resolved
@@ -16,25 +16,10 @@
     runs-on: [self-hosted, v2]
     timeout-minutes: 100
     steps:
-<<<<<<< HEAD
       - name: Setup pnpm
         uses: pnpm/action-setup@v2
         with:
           version: 8
-      # Reference: https://github.com/pierotofy/set-swap-space/blob/master/action.yml
-      - name: Set 5gb swap
-        shell: bash
-        # Delete the swap file, allocate a new one, and activate it
-        run: |
-            export SWAP_FILE=$(swapon --show=NAME | tail -n 1)
-            sudo swapoff $SWAP_FILE
-            sudo rm $SWAP_FILE
-            sudo fallocate -l 5G $SWAP_FILE
-            sudo chmod 600 $SWAP_FILE
-            sudo mkswap $SWAP_FILE
-            sudo swapon $SWAP_FILE
-=======
->>>>>>> 5081345c
       - name: Setup Node
         uses: actions/setup-node@v3
         with:
@@ -45,21 +30,6 @@
         uses: actions/cache@v3
         env:
           cache-name: cache-node-modules
-
-        with:
-<<<<<<< HEAD
-          # pnpm cache files are stored in `~/.pnpm` on Linux/macOS
-          path: ~/.pnpm
-          key: ${{ runner.os }}-build-${{ env.cache-name }}-${{ hashFiles('**/package-lock.json') }}
-=======
-          # npm cache files are stored in `~/.npm` on Linux/macOS
-          path: ~/.npm
-          key: ${{ runner.os }}-v2-build-${{ env.cache-name }}-${{ hashFiles('**/package-lock.json') }}
->>>>>>> 5081345c
-          restore-keys: |
-            ${{ runner.os }}-v2-build-${{ env.cache-name }}-
-            ${{ runner.os }}-v2-build-
-            ${{ runner.os }}-v2
       - name: setup pg
         if: ${{ inputs.db == 'pg' || ( inputs.db == 'sqlite' && inputs.shard == '1' ) }}
         working-directory: ./
@@ -82,19 +52,11 @@
         run: export EE=true
       - name: install dependencies nocodb-sdk
         working-directory: ./packages/nocodb-sdk
-<<<<<<< HEAD
         run: pnpm install
-      - name: build nocodb-sdk
+      - name: Build nocodb-sdk
         working-directory: ./packages/nocodb-sdk
         run: pnpm run build
-      - name: setup mysql
-=======
-        run: npm install
-      - name: Build nocodb-sdk
-        working-directory: ./packages/nocodb-sdk
-        run: npm run build
       - name: Setup mysql
->>>>>>> 5081345c
         if: ${{ inputs.db == 'mysql' }}
         working-directory: ./packages/nocodb/tests/mysql-sakila-db
         run: |
@@ -115,50 +77,26 @@
           sudo -u postgres psql -U postgres -f 01-cy-quick.sql
       - name: run frontend
         working-directory: ./packages/nc-gui
-        run: npm run ci:run
+        run: pnpm run ci:run
         timeout-minutes: 20
       - name: Run backend
         if: ${{ inputs.db == 'sqlite' }}
         working-directory: ./packages/nocodb
         run: |
-<<<<<<< HEAD
           pnpm install
-          pnpm run watch:run:playwright > ${{ inputs.db }}_${{ inputs.shard }}_test_backend.log &
-=======
-          npm install
-          npm run watch:run:playwright &> ${{ inputs.db }}_${{ inputs.shard }}_test_backend.log &
->>>>>>> 5081345c
+          pnpm run watch:run:playwright &> ${{ inputs.db }}_${{ inputs.shard }}_test_backend.log &
       - name: Run backend:mysql
         if: ${{ inputs.db == 'mysql' }}
         working-directory: ./packages/nocodb
         run: |
-<<<<<<< HEAD
           pnpm install
-          pnpm run watch:run:playwright:mysql > ${{ inputs.db }}_${{ inputs.shard }}_test_backend.log &
-=======
-          npm install
-          npm run watch:run:playwright:mysql &> ${{ inputs.db }}_${{ inputs.shard }}_test_backend.log &
->>>>>>> 5081345c
+          pnpm run watch:run:playwright:mysql &> ${{ inputs.db }}_${{ inputs.shard }}_test_backend.log &
       - name: Run backend:pg
         if: ${{ inputs.db == 'pg' }}
         working-directory: ./packages/nocodb
         run: |
-<<<<<<< HEAD
           pnpm install
-          pnpm run watch:run:playwright:pg > ${{ inputs.db }}_${{ inputs.shard }}_test_backend.log &
-=======
-          npm install
-          npm run watch:run:playwright:pg &> ${{ inputs.db }}_${{ inputs.shard }}_test_backend.log &
->>>>>>> 5081345c
-      - name: Cache playwright npm modules
-        uses: actions/cache@v3
-        id: playwright-cache
-        with:
-          path: |
-            **/tests/playwright/node_modules
-          key: cache-v2-nc-playwright-${{ hashFiles('**/tests/playwright/package-lock.json') }}
-          restore-keys: |
-            cache-v2-nc-playwright-
+          pnpm run watch:run:playwright:pg &> ${{ inputs.db }}_${{ inputs.shard }}_test_backend.log &
       - name: Install dependencies
         if: steps.playwright-cache.outputs.cache-hit != 'true'
         working-directory: ./tests/playwright
@@ -172,18 +110,11 @@
             printf '.'
             sleep 2
           done
-<<<<<<< HEAD
-      - name: Run Playwright tests
-        working-directory: ./tests/playwright
-        run: E2E_DB_TYPE=${{ inputs.db }} pnpm run ci:test:shard:${{ inputs.shard }}
-
-=======
         timeout-minutes: 2
       - name: Run Playwright Tests
         working-directory: ./tests/playwright
         run: E2E_DB_TYPE=${{ inputs.db }} npm run ci:test:shard:${{ inputs.shard }}
         timeout-minutes: 60
->>>>>>> 5081345c
       # Stress test added/modified tests
       - name: Fetch develop branch
         working-directory: ./tests/playwright
@@ -192,30 +123,6 @@
         working-directory: ./tests/playwright
         run: E2E_DB_TYPE=${{ inputs.db }} node ./scripts/stressTestNewlyAddedTest.js
 
-<<<<<<< HEAD
-      # Quick tests (pg on sqlite shard 0 and sqlite on sqlite shard 1)
-      - name: Run quick server and tests (pg)
-        if: ${{ inputs.db == 'sqlite' && inputs.shard == '1' }}
-        working-directory: ./packages/nocodb
-        run: |
-          kill -9 $(lsof -t -i:8080)
-          pnpm run watch:run:playwright:pg:cyquick &
-      - name: Run quick server and tests (sqlite)
-        if: ${{ inputs.db == 'sqlite' && inputs.shard == '2' }}
-        working-directory: ./packages/nocodb
-        run: |
-          kill -9 $(lsof -t -i:8080)
-          pnpm run watch:run:playwright:quick > quick_${{ inputs.shard }}_test_backend.log &
-      - name: Wait for backend & run quick tests
-        if: ${{ inputs.db == 'sqlite' }}
-        working-directory: ./tests/playwright
-        run: |
-          while ! curl --output /dev/null --silent --head --fail http://localhost:8080; do
-            printf '.'
-            sleep 2
-          done
-          PLAYWRIGHT_HTML_REPORT=playwright-report-quick pnpm run test:quick
-=======
 #      # Quick tests (pg on sqlite shard 0 and sqlite on sqlite shard 1)
 #      - name: Run quick server and tests (pg)
 #        if: ${{ inputs.db == 'sqlite' && inputs.shard == '1' }}
@@ -242,7 +149,6 @@
 #        if: ${{ inputs.db == 'sqlite' }}
 #        working-directory: ./tests/playwright
 #        run: PLAYWRIGHT_HTML_REPORT=playwright-report-quick npm run test:quick
->>>>>>> 5081345c
       - uses: actions/upload-artifact@v3
         if: ${{ inputs.db == 'sqlite' }}
         with:
