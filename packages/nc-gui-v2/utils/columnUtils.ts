import { UITypes } from 'nocodb-sdk'
import LinkVariant from '~icons/mdi/link-variant'
import TableColumnPlusBefore from '~icons/mdi/table-column-plus-before'
import FormatColorText from '~icons/mdi/format-color-text'
import TextSubject from '~icons/mdi/text-subject'
import JSONIcon from '~icons/mdi/code-json'
import SpecificDBTypeIcon from '~icons/mdi/database-settings'
import Attachment from '~icons/mdi/attachment'
import CheckboxMarkedOutline from '~icons/mdi/checkbox-marked-outline'
import FormatListBulletedSquare from '~icons/mdi/format-list-bulleted-square'
import ArrowDownDropCircle from '~icons/mdi/arrow-down-drop-circle'
import CalendarMonth from '~icons/mdi/calendar-month'
import Calendar from '~icons/mdi/calendar'
import Clock from '~icons/mdi/clock'
import FilePhone from '~icons/mdi/file-phone'
import Email from '~icons/mdi/email'
import Web from '~icons/mdi/web'
import Numeric from '~icons/mdi/numeric'
import Decimal from '~icons/mdi/decimal'
import CurrencyUsdCircleOutline from '~icons/mdi/currency-usd-circle-outline'
import PercentOutline from '~icons/mdi/percent-outline'
import TimerOutline from '~icons/mdi/timer-outline'
import Star from '~icons/mdi/star'
import MathIntegral from '~icons/mdi/math-integral'
import MovieRoll from '~icons/mdi/movie-roll'
import Counter from '~icons/mdi/counter'
import CalendarClock from '~icons/mdi/calendar-clock'
import ID from '~icons/mdi/identifier'
import DatabaseSettings from '~icons/mdi/database-settings'
import RulerSquareCompass from '~icons/mdi/ruler-square-compass'

const uiTypes = [
  {
    name: UITypes.LinkToAnotherRecord,
    icon: LinkVariant,
    virtual: 1,
  },
  {
    name: UITypes.Lookup,
    icon: TableColumnPlusBefore,
    virtual: 1,
  },
  {
    name: UITypes.SingleLineText,
    icon: FormatColorText,
  },
  {
    name: UITypes.LongText,
    icon: TextSubject,
  },
  {
    name: UITypes.Attachment,
    icon: Attachment,
  },
  {
    name: UITypes.Checkbox,
    icon: CheckboxMarkedOutline,
  },
  {
    name: UITypes.MultiSelect,
    icon: FormatListBulletedSquare,
  },
  {
    name: UITypes.SingleSelect,
    icon: ArrowDownDropCircle,
  },
  {
    name: UITypes.Date,
    icon: CalendarMonth,
  },
  {
    name: UITypes.Year,
    icon: Calendar,
  },
  {
    name: UITypes.Time,
    icon: Clock,
  },
  {
    name: UITypes.PhoneNumber,
    icon: FilePhone,
  },
  {
    name: UITypes.Email,
    icon: Email,
  },
  {
    name: UITypes.URL,
    icon: Web,
  },
  {
    name: UITypes.Number,
    icon: Numeric,
  },
  {
    name: UITypes.Decimal,
    icon: Decimal,
  },
  {
    name: UITypes.Currency,
    icon: CurrencyUsdCircleOutline,
  },
  {
    name: UITypes.Percent,
    icon: PercentOutline,
  },
  {
    name: UITypes.Duration,
    icon: TimerOutline,
  },
  {
    name: UITypes.Rating,
    icon: Star,
  },
  {
    name: UITypes.Formula,
    icon: MathIntegral,
    virtual: 1,
  },
  {
    name: UITypes.Rollup,
    icon: MovieRoll,
    virtual: 1,
  },
  {
    name: UITypes.Count,
    icon: Counter,
  },
  {
    name: UITypes.DateTime,
    icon: CalendarClock,
  },
  {
    name: UITypes.AutoNumber,
    icon: Numeric,
  },
  {
    name: UITypes.Geometry,
    icon: RulerSquareCompass,
  },
  {
    name: UITypes.JSON,
    icon: JSONIcon,
  },
  {
    name: UITypes.SpecificDBType,
<<<<<<< HEAD
    icon: DatabaseSettings,
=======
    icon: SpecificDBTypeIcon,
>>>>>>> b71473eb
  },
]

const getUIDTIcon = (uidt: UITypes) => {
  return (
    [
      ...uiTypes,
      {
        name: UITypes.CreateTime,
        icon: CalendarClock,
      },
      {
        name: UITypes.ID,
        icon: ID,
      },
      {
        name: UITypes.ForeignKey,
        icon: LinkVariant,
      },
    ].find((t) => t.name === uidt) || {}
  ).icon
}

export { uiTypes, getUIDTIcon }

/**
 * @copyright Copyright (c) 2021, Xgene Cloud Ltd
 *
 * @author Naveen MR <oof1lab@gmail.com>
 * @author Pranav C Balan <pranavxc@gmail.com>
 *
 * @license GNU AGPL version 3 or any later version
 *
 * This program is free software: you can redistribute it and/or modify
 * it under the terms of the GNU Affero General Public License as
 * published by the Free Software Foundation, either version 3 of the
 * License, or (at your option) any later version.
 *
 * This program is distributed in the hope that it will be useful,
 * but WITHOUT ANY WARRANTY; without even the implied warranty of
 * MERCHANTABILITY or FITNESS FOR A PARTICULAR PURPOSE.  See the
 * GNU Affero General Public License for more details.
 *
 * You should have received a copy of the GNU Affero General Public License
 * along with this program. If not, see <http://www.gnu.org/licenses/>.
 *
 */<|MERGE_RESOLUTION|>--- conflicted
+++ resolved
@@ -26,7 +26,6 @@
 import Counter from '~icons/mdi/counter'
 import CalendarClock from '~icons/mdi/calendar-clock'
 import ID from '~icons/mdi/identifier'
-import DatabaseSettings from '~icons/mdi/database-settings'
 import RulerSquareCompass from '~icons/mdi/ruler-square-compass'
 
 const uiTypes = [
@@ -144,11 +143,7 @@
   },
   {
     name: UITypes.SpecificDBType,
-<<<<<<< HEAD
-    icon: DatabaseSettings,
-=======
     icon: SpecificDBTypeIcon,
->>>>>>> b71473eb
   },
 ]
 
