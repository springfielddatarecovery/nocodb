--- conflicted
+++ resolved
@@ -56,9 +56,5 @@
   )
   const isSharedBase = computed(() => projectType === 'base')
 
-<<<<<<< HEAD
-  return { project, tables, loadProjectRoles, loadProject, loadTables, isMysql, isMssql, isPg, sqlUi }
-=======
-  return { project, tables, loadProjectRoles, loadProject, loadTables, isMysql, isPg, sqlUi, isSharedBase }
->>>>>>> 7dbbdcb3
+  return { project, tables, loadProjectRoles, loadProject, loadTables, isMysql, isMssql, isPg, sqlUi, isSharedBase }
 }