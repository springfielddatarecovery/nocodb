--- conflicted
+++ resolved
@@ -20,6 +20,7 @@
 
   const projectBaseType = $computed(() => project.value?.bases?.[0]?.type || '')
   const isMysql = computed(() => ['mysql', 'mysql2'].includes(projectBaseType))
+  const isMssql = computed(() => projectBaseType === 'mssql')
   const isPg = computed(() => projectBaseType === 'pg')
   const sqlUi = computed(
     () => SqlUiFactory.create({ client: projectBaseType }) as Exclude<ReturnType<typeof SqlUiFactory['create']>, typeof OracleUi>,
@@ -75,19 +76,6 @@
     await loadTables()
   }
 
-<<<<<<< HEAD
-  const projectBaseType = $computed(() => project.value?.bases?.[0]?.type || '')
-
-  const isMysql = computed(() => ['mysql', 'mysql2'].includes(projectBaseType))
-  const isMssql = computed(() => projectBaseType === 'mssql')
-  const isPg = computed(() => projectBaseType === 'pg')
-  const sqlUi = computed(
-    () => SqlUiFactory.create({ client: projectBaseType }) as Exclude<ReturnType<typeof SqlUiFactory['create']>, typeof OracleUi>,
-  )
-  const isSharedBase = computed(() => projectType === 'base')
-
-=======
->>>>>>> f4bd5c81
   return {
     project,
     tables,
