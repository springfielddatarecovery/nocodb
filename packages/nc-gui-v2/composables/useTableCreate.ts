import type { TableType } from 'nocodb-sdk'
import { UITypes } from 'nocodb-sdk'
<<<<<<< HEAD
import { useToast } from 'vue-toastification'
import { useNuxtApp } from '#app'
import { useProject } from '#imports'
import { extractSdkResponseErrorMsg } from '~/utils/errorUtils'

export default (onTableCreate?: (tableMeta: TableType) => void) => {
  const table = reactive<{ title: string; table_name: string; columns: Record<string, boolean> }>({
=======
import { useProject } from './useProject'
import { useNuxtApp } from '#app'

export function useTableCreate(onTableCreate?: (tableMeta: TableType) => void) {
  const table = reactive<{ title: string; table_name: string; columns: string[] }>({
>>>>>>> d046946a
    title: '',
    table_name: '',
    columns: {
      id: true,
      title: true,
      created_at: true,
      updated_at: true,
    },
  })

  const { sqlUi, project, tables } = useProject()

  const toast = useToast()

  const { $api } = useNuxtApp()

  const createTable = async () => {
    try {
      if (!sqlUi?.value) return
      const columns = sqlUi?.value?.getNewTableColumns().filter((col) => {
        if (col.column_name === 'id' && table.columns.id_ag) {
          Object.assign(col, sqlUi?.value?.getDataTypeForUiType({ uidt: UITypes.ID }, 'AG'))
          col.dtxp = sqlUi?.value?.getDefaultLengthForDatatype(col.dt)
          col.dtxs = sqlUi?.value?.getDefaultScaleForDatatype(col.dt)
          return true
        }
        return !!table.columns[col.column_name]
      })

      const tableMeta = await $api.dbTable.create(project?.value?.id as string, {
        ...table,
        columns,
      })

      onTableCreate?.(tableMeta)
    } catch (e: any) {
      toast.error(await extractSdkResponseErrorMsg(e))
    }
  }

  watch(
    () => table.title,
    (title) => {
      table.table_name = `${project?.value?.prefix || ''}${title}`
    },
  )

  const generateUniqueTitle = () => {
    let c = 1
    while (tables?.value?.some((t) => t.title === `Sheet${c}`)) {
      c++
    }
    table.title = `Sheet${c}`
  }

  return { table, createTable, generateUniqueTitle, tables, project }
}<|MERGE_RESOLUTION|>--- conflicted
+++ resolved
@@ -1,20 +1,12 @@
 import type { TableType } from 'nocodb-sdk'
 import { UITypes } from 'nocodb-sdk'
-<<<<<<< HEAD
-import { useToast } from 'vue-toastification'
-import { useNuxtApp } from '#app'
-import { useProject } from '#imports'
-import { extractSdkResponseErrorMsg } from '~/utils/errorUtils'
-
-export default (onTableCreate?: (tableMeta: TableType) => void) => {
-  const table = reactive<{ title: string; table_name: string; columns: Record<string, boolean> }>({
-=======
 import { useProject } from './useProject'
 import { useNuxtApp } from '#app'
+import { useToast } from 'vue-toastification'
+import { extractSdkResponseErrorMsg } from '~/utils/errorUtils'
 
 export function useTableCreate(onTableCreate?: (tableMeta: TableType) => void) {
   const table = reactive<{ title: string; table_name: string; columns: string[] }>({
->>>>>>> d046946a
     title: '',
     table_name: '',
     columns: {
