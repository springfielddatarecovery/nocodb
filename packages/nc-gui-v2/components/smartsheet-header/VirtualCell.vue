--- conflicted
+++ resolved
@@ -2,14 +2,9 @@
 import { substituteColumnIdWithAliasInFormula } from 'nocodb-sdk'
 import type { ColumnType, FormulaType, LinkToAnotherRecordType, LookupType, RollupType, TableType } from 'nocodb-sdk'
 import type { Ref } from 'vue'
-<<<<<<< HEAD
 import { useMetas } from '~/composables'
 import { ColumnInj, IsFormInj, MetaInj } from '~/context'
-import { provide, useProvideColumnCreateStore } from '#imports'
-=======
-import { ColumnInj, IsFormInj, MetaInj } from '~/context'
 import { provide, toRef, useMetas, useProvideColumnCreateStore } from '#imports'
->>>>>>> 479cc2bb
 
 const props = defineProps<{ column: ColumnType & { meta: any }; hideMenu?: boolean; required: boolean }>()
 const column = toRef(props, 'column')
