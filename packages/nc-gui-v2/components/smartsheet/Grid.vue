--- conflicted
+++ resolved
@@ -347,11 +347,7 @@
                 </div>
               </th>
               <th
-<<<<<<< HEAD
                 v-if="!readonly && !isLocked && isUIAllowed('add-column')"
-=======
-                v-if="!readOnly && isUIAllowed('add-column')"
->>>>>>> 940a5ff2
                 v-t="['c:column:add']"
                 class="cursor-pointer"
                 @click.stop="addColumnDropdown = true"
@@ -380,18 +376,11 @@
                 <tr class="nc-grid-row">
                   <td key="row-index" class="caption nc-grid-cell pl-5 pr-1">
                     <div class="align-center flex gap-1 min-w-[55px]">
-<<<<<<< HEAD
                       <div
                         v-if="!readonly && !isLocked"
                         class="nc-row-no text-xs text-gray-500"
                         :class="{ hidden: row.rowMeta.selected }"
                       >
-=======
-                      <div v-if="!readOnly" class="nc-row-no text-xs text-gray-500" :class="{ hidden: row.rowMeta.selected }">
-                        {{ rowIndex + 1 }}
-                      </div>
-                      <div v-else class="text-xs text-gray-500">
->>>>>>> 940a5ff2
                         {{ rowIndex + 1 }}
                       </div>
                       <div
@@ -402,11 +391,7 @@
                         <a-checkbox v-model:checked="row.rowMeta.selected" />
                       </div>
                       <span class="flex-1" />
-<<<<<<< HEAD
                       <div v-if="!readonly && !isLocked" class="nc-expand" :class="{ 'nc-comment': row.rowMeta?.commentCount }">
-=======
-                      <div v-if="!readOnly" class="nc-expand" :class="{ 'nc-comment': row.rowMeta?.commentCount }">
->>>>>>> 940a5ff2
                         <span
                           v-if="row.rowMeta?.commentCount"
                           class="py-1 px-3 rounded-full text-xs cursor-pointer select-none transform hover:(scale-110)"
