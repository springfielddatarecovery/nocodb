<script lang="ts" setup>
import type { ColumnType } from 'nocodb-sdk'
import { UITypes, isVirtualCol } from 'nocodb-sdk'
import { message } from 'ant-design-vue'
import {
  inject,
  onClickOutside,
  onMounted,
  provide,
  reactive,
  ref,
  useEventListener,
  useGridViewColumnWidth,
  useSmartsheetStoreOrThrow,
  useViewData,
  watch,
} from '#imports'
import type { Row } from '~/composables'
import {
  ActiveViewInj,
  ChangePageInj,
  FieldsInj,
  IsFormInj,
  IsGridInj,
  IsLockedInj,
  IsPublicInj,
  MetaInj,
  PaginationDataInj,
  ReadonlyInj,
  ReloadViewDataHookInj,
} from '~/context'
import { NavigateDir } from '~/lib'
import { enumColor } from '~/utils'

const meta = inject(MetaInj)

const view = inject(ActiveViewInj)

const isPublicView = inject(IsPublicInj, ref(false))

// keep a root fields variable and will get modified from
// fields menu and get used in grid and gallery
const fields = inject(FieldsInj, ref([]))
const readonly = inject(ReadonlyInj, ref(false))
const isLocked = inject(IsLockedInj, false)

const reloadViewDataHook = inject(ReloadViewDataHookInj)

const { isUIAllowed } = useUIPermission()

// todo: get from parent ( inject or use prop )
const isView = false

const selected = reactive<{ row: number | null; col: number | null }>({ row: null, col: null })

let editEnabled = $ref(false)

const { xWhere, isPkAvail, cellRefs } = useSmartsheetStoreOrThrow()

const addColumnDropdown = ref(false)

const contextMenu = ref(false)

const contextMenuTarget = ref(false)
const expandedFormDlg = ref(false)
const expandedFormRow = ref<Row>()
const expandedFormRowState = ref<Record<string, any>>()

const visibleColLength = $computed(() => fields.value?.length)

const {
  loadData,
  paginationData,
  formattedData: data,
  updateOrSaveRow,
  changePage,
  addEmptyRow,
  deleteRow,
  deleteSelectedRows,
  selectedAllRecords,
  loadAggCommentsCount,
} = useViewData(meta, view as any, xWhere)

const { loadGridViewColumns, updateWidth, resizingColWidth, resizingCol } = useGridViewColumnWidth(view as any)
onMounted(loadGridViewColumns)

provide(IsFormInj, ref(false))

provide(IsGridInj, true)

provide(PaginationDataInj, paginationData)

provide(ChangePageInj, changePage)

provide(ReadonlyInj, !isUIAllowed('xcDatatableEditable'))

reloadViewDataHook?.on(async () => {
  await loadData()
  loadAggCommentsCount()
})

const selectCell = (row: number, col: number) => {
  selected.row = row
  selected.col = col
}

watch(
  () => (view?.value as any)?.id,
  async (n?: string, o?: string) => {
    if (n && n !== o) {
      await loadData()
    }
  },
  { immediate: true },
)

const onresize = (colID: string, event: any) => {
  updateWidth(colID, event.detail)
}

const onXcResizing = (cn: string, event: any) => {
  resizingCol.value = cn
  resizingColWidth.value = event.detail
}

defineExpose({
  loadData,
})

// reset context menu target on hide
watch(contextMenu, () => {
  if (!contextMenu.value) {
    contextMenuTarget.value = false
  }
})

const clearCell = async (ctx: { row: number; col: number }) => {
  const rowObj = data.value[ctx.row]
  const columnObj = fields.value[ctx.col]

  if (isVirtualCol(columnObj)) {
    return
  }

  rowObj.row[columnObj.title] = null
  // update/save cell value
  await updateOrSaveRow(rowObj, columnObj.title)
}

const { copy } = useClipboard()

const makeEditable = (row: Row, col: ColumnType) => {
  if (isPublicView.value || editEnabled || isView) {
    return
  }
  if (!isPkAvail.value && !row.rowMeta.new) {
    message.info("Update not allowed for table which doesn't have primary Key")
    return
  }
  if (col.ai) {
    message.info('Auto Increment field is not editable')
    return
  }
  if (col.pk && !row.rowMeta.new) {
    message.info('Editing primary key not supported')
    return
  }
  return (editEnabled = true)
}

/** handle keypress events */
const onKeyDown = async (e: KeyboardEvent) => {
  if (selected.row === null || selected.col === null) return
  /** on tab key press navigate through cells */
  switch (e.key) {
    case 'Tab':
      e.preventDefault()
      if (e.shiftKey) {
        if (selected.col > 0) {
          selected.col--
        } else if (selected.row > 0) {
          selected.row--
          selected.col = visibleColLength - 1
        }
      } else {
        if (selected.col < visibleColLength - 1) {
          selected.col++
        } else if (selected.row < data.value.length - 1) {
          selected.row++
          selected.col = 0
        }
      }
      break
    /** on enter key press make cell editable */
    case 'Enter':
      e.preventDefault()
      makeEditable(data.value[selected.row], fields.value[selected.col])
      break
    /** on delete key press clear cell */
    case 'Delete':
      e.preventDefault()
      await clearCell(selected as { row: number; col: number })
      break
    /** on arrow key press navigate through cells */
    case 'ArrowRight':
      e.preventDefault()
      if (selected.col < visibleColLength - 1) selected.col++
      break
    case 'ArrowLeft':
      e.preventDefault()
      if (selected.col > 0) selected.col--
      break
    case 'ArrowUp':
      e.preventDefault()
      if (selected.row > 0) selected.row--
      break
    case 'ArrowDown':
      e.preventDefault()
      if (selected.row < data.value.length - 1) selected.row++
      break
    default:
      {
        const rowObj = data.value[selected.row]
        const columnObj = fields.value[selected.col]

        if (e.metaKey || e.ctrlKey) {
          switch (e.keyCode) {
            // copy - ctrl/cmd +c
            case 67:
              await copy(rowObj.row[columnObj.title] || '')
              break
          }
        }

        if (editEnabled || e.ctrlKey || e.altKey || e.metaKey) {
          return
        }

        /** on letter key press make cell editable and empty */
        if (e?.key?.length === 1) {
          if (!isPkAvail && !rowObj.rowMeta.new) {
            return message.info("Update not allowed for table which doesn't have primary Key")
          }
          if (makeEditable(rowObj, columnObj)) {
            rowObj.row[columnObj.title] = ''
          }
          // editEnabled = true
        }
      }
      break
  }
}

useEventListener(document, 'keydown', onKeyDown)

/** On clicking outside of table reset active cell  */
const smartTable = ref(null)
onClickOutside(smartTable, () => {
  if (selected.col === null) return

  const activeCol = fields.value[selected.col]

  if (editEnabled && (isVirtualCol(activeCol) || activeCol.uidt === UITypes.JSON)) return

  selected.row = null
  selected.col = null
})

const onNavigate = (dir: NavigateDir) => {
  if (selected.row === null || selected.col === null) return
  switch (dir) {
    case NavigateDir.NEXT:
      if (selected.row < data.value.length - 1) {
        selected.row++
      }
      break
    case NavigateDir.PREV:
      if (selected.row > 0) {
        selected.row--
      }
      break
  }
}

const expandForm = (row: Row, state: Record<string, any>) => {
  expandedFormRow.value = row
  expandedFormRowState.value = state
  expandedFormDlg.value = true
}
</script>

<template>
  <div class="flex flex-col h-100 min-h-0 w-100">
    <div class="nc-grid-wrapper min-h-0 flex-1 scrollbar-thin-dull">
      <a-dropdown v-model:visible="contextMenu" :trigger="['contextmenu']">
        <table
          ref="smartTable"
          class="xc-row-table nc-grid backgroundColorDefault !h-auto"
          @contextmenu.prevent="contextMenu = true"
        >
          <thead>
            <tr class="nc-grid-header border-1 bg-gray-100 sticky top[-1px]">
              <th>
                <div class="w-full h-full bg-gray-100 flex min-w-[70px] pl-5 pr-1 items-center">
                  <div class="nc-no-label text-gray-500" :class="{ hidden: selectedAllRecords }">#</div>
                  <div
                    :class="{ hidden: !selectedAllRecords, flex: selectedAllRecords }"
                    class="nc-check-all w-full align-center"
                  >
                    <a-checkbox v-model:checked="selectedAllRecords" />

                    <span class="flex-1" />
                  </div>
                </div>
              </th>
              <th
                v-for="col in fields"
                :key="col.title"
                v-xc-ver-resize
                :data-col="col.id"
                :data-title="col.title"
                @xcresize="onresize(col.id, $event)"
                @xcresizing="onXcResizing(col.title, $event)"
                @xcresized="resizingCol = null"
              >
                <div class="w-full h-full bg-gray-100 flex items-center">
                  <SmartsheetHeaderVirtualCell v-if="isVirtualCol(col)" :column="col" :hide-menu="readonly" />

                  <SmartsheetHeaderCell v-else :column="col" :hide-menu="readonly" />
                </div>
              </th>
              <!-- v-if="!isLocked && !isVirtual && !isPublicView && _isUIAllowed('add-column')" -->
              <th
                v-if="!readonly && isUIAllowed('add-column')"
                v-t="['c:column:add']"
                class="cursor-pointer"
                @click.stop="addColumnDropdown = true"
              >
                <a-dropdown v-model:visible="addColumnDropdown" :trigger="['click']">
                  <div class="h-full w-[60px] flex align-center justify-center">
                    <MdiPlus class="text-sm" />
                  </div>

                  <template #overlay>
                    <SmartsheetColumnEditOrAddProvider
                      v-if="addColumnDropdown"
                      @submit="addColumnDropdown = false"
                      @cancel="addColumnDropdown = false"
                      @click.stop
                      @keydown.stop
                    />
                  </template>
                </a-dropdown>
              </th>
            </tr>
          </thead>
          <tbody>
            <SmartsheetRow v-for="(row, rowIndex) of data" :key="rowIndex" :row="row">
              <template #default="{ state }">
                <tr class="nc-grid-row">
                  <td key="row-index" class="caption nc-grid-cell pl-5 pr-1">
<<<<<<< HEAD
                    <div class="align-center flex gap-1 min-w-[55px]">
                      <div class="nc-row-no text-xs text-gray-500" :class="{ hidden: row.rowMeta.selected }">
                        {{ rowIndex + 1 }}
                      </div>
=======
                    <div class="align-center flex min-w-[80px]">
                      <div v-if="!readonly" class="nc-row-no" :class="{ hidden: row.rowMeta.selected }">{{ rowIndex + 1 }}</div>
                      <div v-else>{{ rowIndex + 1 }}</div>
>>>>>>> 73bcb09b
                      <div
                        v-if="!readonly"
                        :class="{ hidden: !row.rowMeta.selected, flex: row.rowMeta.selected }"
                        class="nc-row-expand-and-checkbox"
                      >
                        <a-checkbox v-model:checked="row.rowMeta.selected" />
                      </div>
                      <span class="flex-1" />
                      <div v-if="!readonly" class="nc-expand" :class="{ 'nc-comment': row.rowMeta?.commentCount }">
                        <span
                          v-if="row.rowMeta?.commentCount"
                          class="py-1 px-3 rounded-full text-xs cursor-pointer select-none transform hover:(scale-110)"
                          :style="{ backgroundColor: enumColor.light[row.rowMeta.commentCount % enumColor.light.length] }"
                          @click="expandForm(row, state)"
                        >
                          {{ row.rowMeta.commentCount }}
                        </span>
                        <div v-else class="cursor-pointer flex items-center border-1 active:ring rounded p-1 hover:bg-primary/10">
                          <MdiArrowExpand
                            class="select-none transform hover:(text-pink-500 scale-120) nc-row-expand"
                            @click="expandForm(row, state)"
                          />
                        </div>
                      </div>
                    </div>
                  </td>
                  <td
                    v-for="(columnObj, colIndex) of fields"
                    :ref="cellRefs.set"
                    :key="columnObj.id"
                    class="cell relative cursor-pointer nc-grid-cell"
                    :class="{
                      active: !isPublicView && selected.col === colIndex && selected.row === rowIndex,
                    }"
                    :data-key="rowIndex + columnObj.id"
                    :data-col="columnObj.id"
                    :data-title="columnObj.title"
                    @click="selectCell(rowIndex, colIndex)"
                    @dblclick="makeEditable(row, columnObj)"
                    @contextmenu="contextMenuTarget = { row: rowIndex, col: colIndex }"
                  >
                    <div class="w-full h-full">
                      <SmartsheetVirtualCell
                        v-if="isVirtualCol(columnObj)"
                        v-model="row.row[columnObj.title]"
                        :column="columnObj"
                        :active="selected.col === colIndex && selected.row === rowIndex"
                        :row="row"
                        @navigate="onNavigate"
                      />

                      <SmartsheetCell
                        v-else
                        v-model="row.row[columnObj.title]"
                        :column="columnObj"
                        :edit-enabled="
                          isUIAllowed('xcDatatableEditable') &&
                          editEnabled &&
                          selected.col === colIndex &&
                          selected.row === rowIndex
                        "
                        :row-index="rowIndex"
                        :active="selected.col === colIndex && selected.row === rowIndex"
                        @update:edit-enabled="editEnabled = false"
                        @save="updateOrSaveRow(row, columnObj.title)"
                        @navigate="onNavigate"
                        @cancel="editEnabled = false"
                      />
                    </div>
                  </td>
                </tr>
              </template>
            </SmartsheetRow>

            <!--
              TODO: add relationType !== 'bt' ?
              v1: <tr v-if="!isView && !isLocked && !isPublicView && isEditable && relationType !== 'bt'">
            -->
            <tr v-if="!isView && !isLocked && !isPublicView && isUIAllowed('xcDatatableEditable')">
              <td
                v-t="['c:row:add:grid-bottom']"
                :colspan="visibleColLength + 1"
                class="text-left pointer nc-grid-add-new-cell"
                @click="addEmptyRow()"
              >
                <div class="px-2 w-full flex items-center text-gray-500">
                  <MdiPlus class="text-pint-500 text-xs ml-2" />

                  <span class="ml-1">
                    {{ $t('activity.addRow') }}
                  </span>
                </div>
              </td>
            </tr>
          </tbody>
        </table>
        <template #overlay>
          <a-menu class="bg-white shadow" @click="contextMenu = false">
            <a-menu-item v-if="contextMenuTarget" @click="deleteRow(contextMenuTarget.row)"
              ><span class="text-xs">Delete row</span></a-menu-item
            >
            <a-menu-item @click="deleteSelectedRows"><span class="text-xs">Delete all selected rows</span></a-menu-item>
            <a-menu-item v-if="contextMenuTarget" @click="clearCell(contextMenuTarget)"
              ><span class="text-xs">Clear cell</span>
            </a-menu-item>
            <a-menu-item v-if="contextMenuTarget" @click="addEmptyRow(contextMenuTarget.row + 1)">
              <span class="text-xs">Insert new row</span>
            </a-menu-item>
          </a-menu>
        </template>
      </a-dropdown>
    </div>

    <SmartsheetPagination />

    <SmartsheetExpandedForm
      v-if="expandedFormRow && expandedFormDlg"
      v-model="expandedFormDlg"
      :row="expandedFormRow"
      :state="expandedFormRowState"
      :meta="meta"
    />
  </div>
</template>

<style scoped lang="scss">
.nc-grid-wrapper {
  @apply h-full w-full overflow-auto;

  td,
  th {
    min-height: 41px !important;
    height: 41px !important;
    position: relative;
  }

  td:not(:first-child) > div {
    overflow: hidden;
    @apply flex align-center h-auto px-1;
  }

  table,
  td,
  th {
    @apply !border-1;
    border-collapse: collapse;
  }

  td {
    text-overflow: ellipsis;
  }

  td.active::after,
  td.active::before {
    content: '';
    position: absolute;
    z-index: 3;
    height: calc(100% + 2px);
    width: calc(100% + 2px);
    left: -1px;
    top: -1px;
    pointer-events: none;
  }

  // todo: replace with css variable
  td.active::after {
    @apply border-2 border-solid border-primary;
  }

  td.active::before {
    @apply bg-primary/5;
  }
}

:deep {
  .resizer:hover,
  .resizer:active,
  .resizer:focus {
    // todo: replace with primary color
    @apply bg-blue-500/50;
    cursor: col-resize;
  }
}

.nc-grid-row {
  .nc-row-expand-and-checkbox {
    @apply w-full items-center justify-between;
  }
  .nc-expand {
    &:not(.nc-comment) {
      @apply hidden;
    }
    &.nc-comment {
      display: flex;
    }
  }

  &:hover {
    .nc-row-no {
      @apply hidden;
    }

    .nc-expand {
      @apply flex;
    }

    .nc-row-expand-and-checkbox {
      @apply flex;
    }
  }
}

.nc-grid-header {
  position: sticky;
  top: -1px;

  @apply z-1;

  &:hover {
    .nc-no-label {
      @apply hidden;
    }

    .nc-check-all {
      @apply flex;
    }
  }
}
</style><|MERGE_RESOLUTION|>--- conflicted
+++ resolved
@@ -359,16 +359,10 @@
               <template #default="{ state }">
                 <tr class="nc-grid-row">
                   <td key="row-index" class="caption nc-grid-cell pl-5 pr-1">
-<<<<<<< HEAD
                     <div class="align-center flex gap-1 min-w-[55px]">
-                      <div class="nc-row-no text-xs text-gray-500" :class="{ hidden: row.rowMeta.selected }">
+                      <div  v-if="!readonly" class="nc-row-no text-xs text-gray-500" :class="{ hidden: row.rowMeta.selected }">
                         {{ rowIndex + 1 }}
                       </div>
-=======
-                    <div class="align-center flex min-w-[80px]">
-                      <div v-if="!readonly" class="nc-row-no" :class="{ hidden: row.rowMeta.selected }">{{ rowIndex + 1 }}</div>
-                      <div v-else>{{ rowIndex + 1 }}</div>
->>>>>>> 73bcb09b
                       <div
                         v-if="!readonly"
                         :class="{ hidden: !row.rowMeta.selected, flex: row.rowMeta.selected }"
