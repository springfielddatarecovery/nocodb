--- conflicted
+++ resolved
@@ -54,11 +54,11 @@
 
           <div class="flex-1" />
 
-<<<<<<< HEAD
+          <<<<<<< HEAD
           <mdi-plus class="group-hover:text-primary" />
-=======
+          =======
           <MdiPlus class="group-hover:text-primary" />
->>>>>>> 7f0d12bd
+          >>>>>>> develop
         </div>
       </a-tooltip>
     </a-menu-item>
@@ -76,11 +76,11 @@
 
           <div class="flex-1" />
 
-<<<<<<< HEAD
+          <<<<<<< HEAD
           <mdi-plus class="group-hover:text-primary" />
-=======
+          =======
           <MdiPlus class="group-hover:text-primary" />
->>>>>>> 7f0d12bd
+          >>>>>>> develop
         </div>
       </a-tooltip>
     </a-menu-item>
@@ -98,11 +98,11 @@
 
           <div class="flex-1" />
 
-<<<<<<< HEAD
+          <<<<<<< HEAD
           <mdi-plus class="group-hover:text-primary" />
-=======
+          =======
           <MdiPlus class="group-hover:text-primary" />
->>>>>>> 7f0d12bd
+          >>>>>>> develop
         </div>
       </a-tooltip>
     </a-menu-item>
@@ -150,11 +150,11 @@
           class="group flex items-center gap-2 w-full mx-3 px-4 py-2 rounded-l !bg-primary text-white transform translate-x-4 hover:(translate-x-0 shadow-lg !opacity-100) transition duration-150 ease"
           @click.stop
         >
-<<<<<<< HEAD
+          <<<<<<< HEAD
           <mdi-cards-heart class="text-red-500" />
-=======
+          =======
           <MdiCardsHeart class="text-red-500" />
->>>>>>> 7f0d12bd
+          >>>>>>> develop
           {{ $t('activity.sponsorUs') }}
         </a>
       </template>
