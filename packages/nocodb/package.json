{
  "name": "nocodb",
<<<<<<< HEAD
  "version": "0.91.10-finn.0",
=======
  "version": "0.92.3",
>>>>>>> 66e82a39
  "description": "NocoDB",
  "main": "dist/bundle.js",
  "repository": "https://github.com/finn-auto/nocodb",
  "license": "AGPL-3.0-or-later",
  "keywords": [],
  "scripts": {
    "describe": "npm-scripts-info",
    "build": "run-s clean && run-p build:*",
    "build:obfuscate": "EE=true webpack  --config webpack.config.js",
    "build:main": "tsc -p tsconfig.json",
    "build:module": "tsc -p tsconfig.module.json",
    "obfuscate:build:publish": "npm run build:obfuscate && npm publish .",
    "fix": "run-s fix:*",
    "fix:prettier": "prettier \"src/**/*.ts\" --write",
    "lint": "eslint src --ext .ts",
    "test": "cross-env TS_NODE_PROJECT=tsconfig.json mocha -r ts-node/register   src/__tests__/**/*.test.ts --recursive",
    "unit-test": "cross-env TS_NODE_PROJECT=tsconfig.json mocha --require ts-node/register 'src/__tests__/unit/**/*.test.ts' --recursive --check-leaks --exit",
    "local:test:graphql": "cross-env DATABASE_URL=mysql://root:password@localhost:3306/sakila TS_NODE_PROJECT=tsconfig.json mocha -r ts-node/register   src/__tests__/graphql.test.ts --recursive --timeout 10000  --exit",
    "test:graphql": "cross-env TS_NODE_PROJECT=tsconfig.json mocha -r ts-node/register   src/__tests__/graphql.test.ts --recursive --timeout 10000  --exit",
    "test:grpc": "cross-env TS_NODE_PROJECT=tsconfig.json mocha -r ts-node/register   src/__tests__/grpc.test.ts --recursive --timeout 10000  --exit",
    "local:test:rest": "cross-env DATABASE_URL=mysql://root:password@localhost:3306/sakila  TS_NODE_PROJECT=tsconfig.json mocha -r ts-node/register   src/__tests__/rest.test.ts --recursive --timeout 10000  --exit",
    "test:rest": "cross-env TS_NODE_PROJECT=tsconfig.json mocha -r ts-node/register   src/__tests__/rest.test.ts --recursive --timeout 10000  --exit",
    "test1": "run-s build test:*",
    "test:lint": "tslint --project . && prettier \"src/**/*.ts\" --list-different",
    "test:unit": "nyc --silent ava",
    "watch": "run-s clean build:main && run-p \"build:main -- -w\" \"test:unit -- --watch\"",
    "cov": "run-s build test:unit cov:html && open-cli coverage/index.html",
    "cov:html": "nyc report --reporter=html",
    "cov:send": "nyc report --reporter=lcov && codecov",
    "cov:check": "nyc report && nyc check-coverage --lines 100 --functions 100 --branches 100",
    "doc": "run-s doc:html && open-cli build/docs/index.html",
    "doc:html": "typedoc src/ --exclude **/*.spec.ts --target ES6 --mode file --out build/docs",
    "doc:json": "typedoc src/ --exclude **/*.spec.ts --target ES6 --mode file --json build/docs/typedoc.json",
    "doc:publish": "gh-pages -m \"[ci skip] Updates\" -d build/docs",
    "version": "standard-version",
    "reset": "git clean -dfx && git reset --hard && npm i",
    "clean": "trash build src/test",
    "prepare-release": "run-s reset src/test cov:check doc:html version doc:publish",
    "start-graphql": "ts-node src/run/index.gql.ts",
    "start-rest": "ts-node src/run/index.rest.ts",
    "start-grpc": "ts-node src/run/index.grpc.ts",
    "start-api": "ts-node src/run/index.ts",
    "start-xc-tool-api": "ts-node src/run/xc-tool-apis.ts",
    "docker-test": "node docker/index.js",
    "test:dev:travis": "cross-env NODE_ENV=dev npm run test:rest && NODE_ENV=dev npm run test:graphql && NODE_ENV=dev npm run test:grpc",
    "test:travis": "cross-env NODE_ENV=test npm run test:rest && NODE_ENV=test npm run test:graphql && NODE_ENV=test npm run test:grpc",
    "local": "node --expose-gc --max-old-space-size=1024 docker/index.js",
    "local-reset": "rm noco.db && npm run local",
    "debug-local-build": "NODE_ENV=dev node docker/main.js",
    "debug-local": "NODE_ENV=dev node docker/index.js",
    "test-rpc": " node docker/index-grpc.js",
    "postbuild": "npm run copy-files",
    "copy-files": "copyfiles -u 1 \"src/**/*.ejs\" build/main && copyfiles -u 1 \"src/**/*.ejs\" build/module && copyfiles -u 1 \"src/**/*.ejs\" docker",
    "docker:build": "EE=\"true-xc-test\" webpack  --config docker/webpack.config.js",
    "docker:image:build": "docker build . -t nocodb/nocodb:latest -t nocodb/nocodb:0.10.0 --no-cache",
    "docker:image:buildx": "docker buildx build . --platform linux/arm64 -t nocodb/nocodb:arm64 --no-cache",
    "docker:image:deploy": "docker push nocodb/nocodb:latest && docker push  nocodb/nocodb:0.10.0",
    "docker:build:publish:image": "npm run build && npm run docker:build && npm run docker:image:build",
    "docker:s3:image:build": "docker build . --file litestream/Dockerfile -t xgenecloud/xc-s3:latest -t xgenecloud/xc-s3:0.0.1 --no-cache",
    "docker:s3:image:deploy": "docker push xgenecloud/xc-s3:latest && docker push  xgenecloud/xc-s3:0.0.1",
    "docker:s3:build:publish:image": "npm run build && npm run docker:build && npm run docker:s3:image:build  && npm run docker:s3:image:deploy",
    "docker:oracle:image:build": "docker build . -t xc-instant-oracle -f Dockerfile-ORACLE --no-cache",
    "help:a": "node docker/test",
    "help:seed": "ts-node src/run/seedts.ts",
    "help:c": "ts-node ./help/a",
    "watch:build": "nodemon -e ts,js -w ./src -x npm run build",
    "watch:serve": "nodemon -e ts -w ./build -x npm run debug-local ",
    "watch:run": "cross-env NC_DISABLE_TELE1=true EE=true nodemon -e ts,js -w ./src -x \"ts-node src/run/docker --log-error --project tsconfig.json\"",
    "watch:run:cypress": "cross-env EE=true nodemon -e ts,js -w ./src -x \"ts-node src/run/docker --log-error --project tsconfig.json\"",
    "watch:run:cypress:pg": "cross-env EE=true nodemon -e ts,js -w ./src -x \"ts-node src/run/dockerRunPG --log-error --project tsconfig.json\"",
    "watch:run:cypress:pg:cyquick": "cross-env EE=true nodemon -e ts,js -w ./src -x \"ts-node src/run/dockerRunPG_CyQuick.ts --log-error --project tsconfig.json\"",
    "watch:run:mysql": "cross-env  NC_DISABLE_TELE=true EE=true nodemon -e ts,js -w ./src -x \"ts-node src/run/dockerRunMysql --log-error --project tsconfig.json\"",
    "watch:run:pg": "cross-env  NC_DISABLE_TELE=true EE=true nodemon -e ts,js -w ./src -x \"ts-node src/run/dockerRunPG --log-error --project tsconfig.json\"",
    "run": "ts-node src/run/docker",
    "watch:try": "nodemon -e ts,js -w ./src -x \"ts-node src/run/try --log-error --project tsconfig.json\"",
    "example:docker": "ts-node src/run/docker.ts"
  },
  "scripts-info": {
    "info": "Display information about the package scripts",
    "build": "Clean and rebuild the project",
    "fix": "Try to automatically fix any linting problems",
    "test": "Lint and unit test the project",
    "watch": "Watch and rebuild the project on save, then rerun relevant tests",
    "cov": "Rebuild, run tests, then create and open the coverage report",
    "doc": "Generate HTML API documentation and open it in a browser",
    "doc:json": "Generate API documentation in typedoc JSON format",
    "version": "Bump package.json version, update CHANGELOG.md, tag release",
    "reset": "Delete all untracked files and reset the repo to the last commit",
    "prepare-release": "One-step: clean, build, test, publish docs, and prep a release"
  },
  "engines": {
    "node": ">=8.9"
  },
  "dependencies": {
    "@google-cloud/storage": "^5.7.2",
    "@graphql-tools/merge": "^6.0.12",
    "@sentry/node": "^6.3.5",
    "airtable": "^0.11.3",
    "archiver": "^5.0.2",
    "auto-bind": "^4.0.0",
    "aws-sdk": "^2.829.0",
    "axios": "^0.21.1",
    "bcryptjs": "^2.4.3",
    "body-parser": "^1.19.0",
    "boxen": "^5.0.0",
    "bullmq": "^1.81.1",
    "clear": "^0.1.0",
    "cli-table3": "^0.6.0",
    "cluster": "^0.7.7",
    "colors": "1.4.0",
    "cookie-parser": "^1.4.5",
    "cors": "^2.8.5",
    "cron": "^1.8.2",
    "crypto-js": "^4.0.0",
    "dataloader": "^2.0.0",
    "dayjs": "^1.8.34",
    "dd-trace": "^0.36.6",
    "debug": "^4.2.0",
    "dotenv": "^8.2.0",
    "ejs": "^3.1.3",
    "emittery": "^0.7.1",
    "express": "^4.17.1",
    "express-graphql": "^0.11.0",
    "extract-zip": "^2.0.1",
    "fast-levenshtein": "^2.0.6",
    "fs-extra": "^9.0.1",
    "glob": "^7.1.6",
    "graphql": "^15.3.0",
    "graphql-depth-limit": "^1.1.0",
    "graphql-type-json": "^0.3.2",
    "handlebars": "^4.7.6",
    "import-fresh": "^3.2.1",
    "inflection": "^1.12.0",
    "ioredis": "^4.28.5",
    "ioredis-mock": "^7.1.0",
    "is-docker": "^2.2.1",
    "isomorphic-dompurify": "^0.19.0",
    "js-beautify": "^1.11.0",
    "jsep": "^1.3.6",
    "json2csv": "^5.0.6",
    "jsonfile": "^6.1.0",
    "jsonwebtoken": "^8.5.1",
    "knex": "^0.21.2",
    "knex-schema-inspector": "^2.0.3",
    "lodash": "^4.17.19",
    "lru-cache": "^6.0.0",
    "mailersend": "^1.1.0",
    "material-design-icons-iconfont": "^6.1.0",
    "md5": "^2.2.1",
    "minio": "^7.0.18",
    "mkdirp": "^0.5.5",
    "morgan": "^1.10.0",
    "mssql": "^6.2.0",
    "multer": "^1.4.2",
    "mysql2": "^2.2.5",
    "nanoid": "^3.1.20",
    "nc-common": "0.0.6",
    "nc-help": "0.2.67",
<<<<<<< HEAD
    "nc-lib-gui": "file:nc-lib-gui-0.92.24.tgz",
=======
    "nc-lib-gui": "0.92.3",
>>>>>>> 66e82a39
    "nc-plugin": "0.1.2",
    "ncp": "^2.0.0",
    "nocodb-sdk": "^0.92.0",
    "nodemailer": "^6.4.10",
    "object-hash": "^3.0.0",
    "ora": "^4.0.4",
    "os-locale": "^5.0.0",
    "papaparse": "^5.3.1",
    "parse-database-url": "^0.3.0",
    "passport": "^0.4.1",
    "passport-auth-token": "^1.0.1",
    "passport-azure-ad-oauth2": "0.0.4",
    "passport-custom": "^1.1.1",
    "passport-github": "^1.1.0",
    "passport-google-oauth20": "^2.0.0",
    "passport-jwt": "^4.0.0",
    "passport-local": "^1.0.0",
    "pg": "^8.3.0",
    "request-ip": "^2.1.3",
    "rmdir": "^1.2.0",
    "sha.js": "^2.4.11",
    "slash": "^3.0.0",
    "socket.io": "^4.4.1",
    "sqlite3": "5.0.0",
    "twilio": "^3.55.1",
    "unique-names-generator": "^4.3.1",
    "uuid": "^8.2.0",
    "validator": "^13.1.1",
    "xc-core-ts": "^0.1.0"
  },
  "devDependencies": {
    "@bitjson/npm-scripts-info": "^1.0.0",
    "@bitjson/typedoc": "^0.15.0-0",
    "@istanbuljs/nyc-config-typescript": "^0.1.3",
    "@types/chai": "^4.2.12",
    "@types/express": "^4.17.7",
    "@types/inflection": "^1.5.28",
    "@types/lru-cache": "^5.1.0",
    "@types/minio": "^7.0.7",
    "@types/mkdirp": "^1.0.2",
    "@types/mocha": "^8.0.1",
<<<<<<< HEAD
    "@types/node": "^17.0.29",
=======
    "@types/node": "^18.0.0",
>>>>>>> 66e82a39
    "@types/nodemailer": "^6.4.0",
    "@types/supertest": "^2.0.10",
    "@typescript-eslint/eslint-plugin": "^4.0.1",
    "@typescript-eslint/parser": "^4.0.1",
    "@webserverless/fc-express": "^0.1.4",
    "autocannon": "^6.5.0",
    "ava": "2.2.0",
    "chai": "^4.2.0",
    "codecov": "^3.5.0",
    "copyfiles": "^2.3.0",
    "cross-env": "^7.0.3",
    "cz-conventional-changelog": "^2.1.0",
    "eslint": "^7.8.0",
    "eslint-config-prettier": "^6.15.0",
    "eslint-plugin-eslint-comments": "^3.2.0",
    "eslint-plugin-functional": "^3.0.2",
    "eslint-plugin-import": "^2.22.0",
    "eslint-plugin-prettier": "^4.0.0",
    "gh-pages": "^2.0.1",
    "mocha": "^8.1.1",
    "nodemon": "^2.0.7",
    "npm-run-all": "^4.1.5",
    "nyc": "^14.1.1",
    "open-cli": "^5.0.0",
    "prettier": "^2.7.1",
    "raw-body": "^2.4.1",
    "rewire": "^6.0.0",
    "sinon": "^14.0.0",
    "standard-version": "^8.0.1",
    "supertest": "^4.0.2",
    "terser-webpack-plugin": "^4.1.0",
    "trash-cli": "^3.0.0",
    "ts-loader": "^8.0.5",
    "ts-node": "^8.10.2",
    "typescript": "^4.0.3",
    "webpack": "^4.44.1",
    "webpack-cli": "^3.3.12",
    "webpack-node-externals": "^2.5.2",
    "webpack-obfuscator": "^1.12.0"
  },
  "ava": {
    "failFast": true,
    "files": [
      "build/main/**/*.spec.js"
    ],
    "sources": [
      "build/main/**/*.js"
    ]
  },
  "config": {
    "commitizen": {
      "path": "cz-conventional-changelog"
    }
  },
  "prettier": {
    "singleQuote": true
  },
  "nyc": {
    "extends": "@istanbuljs/nyc-config-typescript",
    "exclude": [
      "**/*.spec.js"
    ]
  }
}<|MERGE_RESOLUTION|>--- conflicted
+++ resolved
@@ -1,10 +1,6 @@
 {
   "name": "nocodb",
-<<<<<<< HEAD
-  "version": "0.91.10-finn.0",
-=======
-  "version": "0.92.3",
->>>>>>> 66e82a39
+  "version": "0.92.3-finn.0",
   "description": "NocoDB",
   "main": "dist/bundle.js",
   "repository": "https://github.com/finn-auto/nocodb",
@@ -163,11 +159,7 @@
     "nanoid": "^3.1.20",
     "nc-common": "0.0.6",
     "nc-help": "0.2.67",
-<<<<<<< HEAD
     "nc-lib-gui": "file:nc-lib-gui-0.92.24.tgz",
-=======
-    "nc-lib-gui": "0.92.3",
->>>>>>> 66e82a39
     "nc-plugin": "0.1.2",
     "ncp": "^2.0.0",
     "nocodb-sdk": "^0.92.0",
@@ -209,11 +201,7 @@
     "@types/minio": "^7.0.7",
     "@types/mkdirp": "^1.0.2",
     "@types/mocha": "^8.0.1",
-<<<<<<< HEAD
-    "@types/node": "^17.0.29",
-=======
     "@types/node": "^18.0.0",
->>>>>>> 66e82a39
     "@types/nodemailer": "^6.4.0",
     "@types/supertest": "^2.0.10",
     "@typescript-eslint/eslint-plugin": "^4.0.1",
