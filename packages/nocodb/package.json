{
  "name": "nocodb",
<<<<<<< HEAD
  "version": "0.84.1-finn.0",
  "description": "xc-cli",
=======
  "version": "0.84.6",
  "description": "NocoDB",
>>>>>>> 9d5a20cf
  "main": "dist/bundle.js",
  "repository": "https://github.com/finn-auto/nocodb",
  "license": "AGPL-3.0-or-later",
  "keywords": [],
  "scripts": {
    "describe": "npm-scripts-info",
    "build": "run-s clean && run-p build:*",
    "build:obfuscate": "EE=true webpack  --config webpack.config.js",
    "build:main": "tsc -p tsconfig.json",
    "build:module": "tsc -p tsconfig.module.json",
    "obfuscate:build:publish": "npm run build:obfuscate && npm publish .",
    "fix": "run-s fix:*",
    "fix:prettier": "prettier \"src/**/*.ts\" --write",
    "lint": "eslint src --ext .ts",
    "test": "cross-env TS_NODE_PROJECT=tsconfig.json mocha -r ts-node/register   src/__tests__/**/*.test.ts --recursive",
    "local:test:graphql": "cross-env DATABASE_URL=mysql://root:password@localhost:3306/sakila TS_NODE_PROJECT=tsconfig.json mocha -r ts-node/register   src/__tests__/graphql.test.ts --recursive --timeout 10000  --exit",
    "test:graphql": "cross-env TS_NODE_PROJECT=tsconfig.json mocha -r ts-node/register   src/__tests__/graphql.test.ts --recursive --timeout 10000  --exit",
    "test:grpc": "cross-env TS_NODE_PROJECT=tsconfig.json mocha -r ts-node/register   src/__tests__/grpc.test.ts --recursive --timeout 10000  --exit",
    "local:test:rest": "cross-env DATABASE_URL=mysql://root:password@localhost:3306/sakila  TS_NODE_PROJECT=tsconfig.json mocha -r ts-node/register   src/__tests__/rest.test.ts --recursive --timeout 10000  --exit",
    "test:rest": "cross-env TS_NODE_PROJECT=tsconfig.json mocha -r ts-node/register   src/__tests__/rest.test.ts --recursive --timeout 10000  --exit",
    "test1": "run-s build test:*",
    "test:lint": "tslint --project . && prettier \"src/**/*.ts\" --list-different",
    "test:unit": "nyc --silent ava",
    "watch": "run-s clean build:main && run-p \"build:main -- -w\" \"test:unit -- --watch\"",
    "cov": "run-s build test:unit cov:html && open-cli coverage/index.html",
    "cov:html": "nyc report --reporter=html",
    "cov:send": "nyc report --reporter=lcov && codecov",
    "cov:check": "nyc report && nyc check-coverage --lines 100 --functions 100 --branches 100",
    "doc": "run-s doc:html && open-cli build/docs/index.html",
    "doc:html": "typedoc src/ --exclude **/*.spec.ts --target ES6 --mode file --out build/docs",
    "doc:json": "typedoc src/ --exclude **/*.spec.ts --target ES6 --mode file --json build/docs/typedoc.json",
    "doc:publish": "gh-pages -m \"[ci skip] Updates\" -d build/docs",
    "version": "standard-version",
    "reset": "git clean -dfx && git reset --hard && npm i",
    "clean": "trash build src/test",
    "prepare-release": "run-s reset src/test cov:check doc:html version doc:publish",
    "start-graphql": "ts-node src/example/index.gql.ts",
    "start-rest": "ts-node src/example/index.rest.ts",
    "start-grpc": "ts-node src/example/index.grpc.ts",
    "start-api": "ts-node src/example/index.ts",
    "start-xc-tool-api": "ts-node src/example/xc-tool-apis.ts",
    "docker-test": "node docker/index.js",
    "test:dev:travis": "cross-env NODE_ENV=dev npm run test:rest && NODE_ENV=dev npm run test:graphql && NODE_ENV=dev npm run test:grpc",
    "test:travis": "cross-env NODE_ENV=test npm run test:rest && NODE_ENV=test npm run test:graphql && NODE_ENV=test npm run test:grpc",
    "local": "node --expose-gc --max-old-space-size=1024 docker/index.js",
    "local-reset": "rm noco.db && npm run local",
    "debug-local-build": "NODE_ENV=dev node docker/main.js",
    "debug-local": "NODE_ENV=dev node docker/index.js",
    "test-rpc": " node docker/index-grpc.js",
    "postbuild": "npm run copy-files",
    "copy-files": "copyfiles -u 1 \"src/**/*.ejs\" build/main && copyfiles -u 1 \"src/**/*.ejs\" build/module && copyfiles -u 1 \"src/**/*.ejs\" docker",
    "docker:build": "EE=\"true-xc-test\" webpack  --config docker/webpack.config.js",
    "docker:image:build": "docker build . -t nocodb/nocodb:latest -t nocodb/nocodb:0.10.0 --no-cache",
    "docker:image:buildx": "docker buildx build . --platform linux/arm64 -t nocodb/nocodb:arm64 --no-cache",
    "docker:image:deploy": "docker push nocodb/nocodb:latest && docker push  nocodb/nocodb:0.10.0",
    "docker:build:publish:image": "npm run build && npm run docker:build && npm run docker:image:build",
    "docker:s3:image:build": "docker build . --file litestream/Dockerfile -t xgenecloud/xc-s3:latest -t xgenecloud/xc-s3:0.0.1 --no-cache",
    "docker:s3:image:deploy": "docker push xgenecloud/xc-s3:latest && docker push  xgenecloud/xc-s3:0.0.1",
    "docker:s3:build:publish:image": "npm run build && npm run docker:build && npm run docker:s3:image:build  && npm run docker:s3:image:deploy",
    "docker:oracle:image:build": "docker build . -t xc-instant-oracle -f Dockerfile-ORACLE --no-cache",
    "help:a": "node docker/test",
    "help:seed": "ts-node ./src/example/seedts.ts",
    "help:c": "ts-node ./help/a",
    "watch:build": "nodemon -e ts,js -w ./src -x npm run build",
    "watch:serve": "nodemon -e ts -w ./build -x npm run debug-local ",
    "watch:run": "cross-env EE=true nodemon -e ts,js -w ./src -x \"ts-node src/example/docker --log-error --project tsconfig.json\"",
    "watch:run:mysql": "cross-env EE=true nodemon -e ts,js -w ./src -x \"ts-node src/example/dockerRunMysql --log-error --project tsconfig.json\"",
    "run": "ts-node src/example/docker",
    "watch:try": "nodemon -e ts,js -w ./src -x \"ts-node src/example/try --log-error --project tsconfig.json\"",
    "example:docker": "ts-node ./src/example/docker.ts"
  },
  "scripts-info": {
    "info": "Display information about the package scripts",
    "build": "Clean and rebuild the project",
    "fix": "Try to automatically fix any linting problems",
    "test": "Lint and unit test the project",
    "watch": "Watch and rebuild the project on save, then rerun relevant tests",
    "cov": "Rebuild, run tests, then create and open the coverage report",
    "doc": "Generate HTML API documentation and open it in a browser",
    "doc:json": "Generate API documentation in typedoc JSON format",
    "version": "Bump package.json version, update CHANGELOG.md, tag release",
    "reset": "Delete all untracked files and reset the repo to the last commit",
    "prepare-release": "One-step: clean, build, test, publish docs, and prep a release"
  },
  "engines": {
    "node": ">=8.9"
  },
  "dependencies": {
    "@google-cloud/storage": "^5.7.2",
    "@graphql-tools/merge": "^6.0.12",
    "@sentry/node": "^6.3.5",
    "archiver": "^5.0.2",
    "auto-bind": "^4.0.0",
    "aws-sdk": "^2.829.0",
    "axios": "^0.21.1",
    "bcryptjs": "^2.4.3",
    "body-parser": "^1.19.0",
    "boxen": "^5.0.0",
    "clear": "^0.1.0",
    "cli-table3": "^0.6.0",
    "cluster": "^0.7.7",
    "colors": "1.4.0",
    "cookie-parser": "^1.4.5",
    "cors": "^2.8.5",
    "cron": "^1.8.2",
    "crypto-js": "^4.0.0",
    "dataloader": "^2.0.0",
    "dayjs": "^1.8.34",
    "debug": "^4.2.0",
    "dotenv": "^8.2.0",
    "ejs": "^3.1.3",
    "emittery": "^0.7.1",
    "express": "^4.17.1",
    "express-graphql": "^0.11.0",
    "express-status-monitor": "^1.3.3",
    "extract-zip": "^2.0.1",
    "fast-levenshtein": "^2.0.6",
    "fs-extra": "^9.0.1",
    "glob": "^7.1.6",
    "graphql": "^15.3.0",
    "graphql-depth-limit": "^1.1.0",
    "graphql-type-json": "^0.3.2",
    "handlebars": "^4.7.6",
    "import-fresh": "^3.2.1",
    "inflection": "^1.12.0",
    "is-docker": "^2.2.1",
    "js-beautify": "^1.11.0",
    "jsep": "^0.4.0",
    "json2csv": "^5.0.6",
    "jsonfile": "^6.1.0",
    "jsonwebtoken": "^8.5.1",
    "knex": "^0.21.2",
    "lodash": "^4.17.19",
    "lru-cache": "^6.0.0",
    "mailersend": "^1.1.0",
    "material-design-icons-iconfont": "^6.1.0",
    "md5": "^2.2.1",
    "minio": "^7.0.18",
    "mkdirp": "^0.5.5",
    "morgan": "^1.10.0",
    "mssql": "^6.2.0",
    "multer": "^1.4.2",
    "mysql2": "^2.2.5",
    "nanoid": "^3.1.20",
    "nc-common": "0.0.6",
<<<<<<< HEAD
    "nc-help": "^0.2.18",
    "nc-lib-gui": "npm:finn-nc-lib-gui@0.84.1-finn.0",
=======
    "nc-help": "^0.2.26",
    "nc-lib-gui": "0.84.6",
>>>>>>> 9d5a20cf
    "nc-plugin": "^0.1.1",
    "ncp": "^2.0.0",
    "nodemailer": "^6.4.10",
    "ora": "^4.0.4",
    "os-locale": "^5.0.0",
    "papaparse": "^5.3.1",
    "parse-database-url": "^0.3.0",
    "passport": "^0.4.1",
    "passport-auth-token": "^1.0.1",
    "passport-azure-ad-oauth2": "0.0.4",
    "passport-custom": "^1.1.1",
    "passport-github": "^1.1.0",
    "passport-google-oauth20": "^2.0.0",
    "passport-jwt": "^4.0.0",
    "passport-local": "^1.0.0",
    "pg": "^8.3.0",
    "request-ip": "^2.1.3",
    "rmdir": "^1.2.0",
    "sha.js": "^2.4.11",
    "slash": "^3.0.0",
    "socket.io": "^2.3.0",
    "sqlite3": "5.0.0",
    "twilio": "^3.55.1",
    "unique-names-generator": "^4.3.1",
    "uuid": "^8.2.0",
    "validator": "^13.1.1",
    "xc-core-ts": "^0.1.0"
  },
  "devDependencies": {
    "@bitjson/npm-scripts-info": "^1.0.0",
    "@bitjson/typedoc": "^0.15.0-0",
    "@istanbuljs/nyc-config-typescript": "^0.1.3",
    "@types/chai": "^4.2.12",
    "@types/express": "^4.17.7",
    "@types/inflection": "^1.5.28",
    "@types/lru-cache": "^5.1.0",
    "@types/minio": "^7.0.7",
    "@types/mkdirp": "^1.0.2",
    "@types/mocha": "^8.0.1",
    "@types/nodemailer": "^6.4.0",
    "@types/supertest": "^2.0.10",
    "@typescript-eslint/eslint-plugin": "^4.0.1",
    "@typescript-eslint/parser": "^4.0.1",
    "@webserverless/fc-express": "^0.1.4",
    "autocannon": "^6.5.0",
    "ava": "2.2.0",
    "chai": "^4.2.0",
    "codecov": "^3.5.0",
    "copyfiles": "^2.3.0",
    "cross-env": "^7.0.3",
    "cz-conventional-changelog": "^2.1.0",
    "eslint": "^7.8.0",
    "eslint-config-prettier": "^6.15.0",
    "eslint-plugin-eslint-comments": "^3.2.0",
    "eslint-plugin-functional": "^3.0.2",
    "eslint-plugin-import": "^2.22.0",
    "eslint-plugin-prettier": "^4.0.0",
    "gh-pages": "^2.0.1",
    "mocha": "^8.1.1",
    "nodemon": "^2.0.7",
    "npm-run-all": "^4.1.5",
    "nyc": "^14.1.1",
    "open-cli": "^5.0.0",
    "prettier": "^1.19.1",
    "raw-body": "^2.4.1",
    "standard-version": "^8.0.1",
    "supertest": "^4.0.2",
    "terser-webpack-plugin": "^4.1.0",
    "trash-cli": "^3.0.0",
    "ts-loader": "^8.0.5",
    "ts-node": "^8.10.2",
    "typescript": "^4.0.3",
    "webpack": "^4.44.1",
    "webpack-cli": "^3.3.12",
    "webpack-node-externals": "^2.5.2",
    "webpack-obfuscator": "^1.12.0"
  },
  "ava": {
    "failFast": true,
    "files": [
      "build/main/**/*.spec.js"
    ],
    "sources": [
      "build/main/**/*.js"
    ]
  },
  "config": {
    "commitizen": {
      "path": "cz-conventional-changelog"
    }
  },
  "prettier": {
    "singleQuote": true
  },
  "nyc": {
    "extends": "@istanbuljs/nyc-config-typescript",
    "exclude": [
      "**/*.spec.js"
    ]
  }
}<|MERGE_RESOLUTION|>--- conflicted
+++ resolved
@@ -1,12 +1,7 @@
 {
   "name": "nocodb",
-<<<<<<< HEAD
-  "version": "0.84.1-finn.0",
+  "version": "0.84.6-finn.0",
   "description": "xc-cli",
-=======
-  "version": "0.84.6",
-  "description": "NocoDB",
->>>>>>> 9d5a20cf
   "main": "dist/bundle.js",
   "repository": "https://github.com/finn-auto/nocodb",
   "license": "AGPL-3.0-or-later",
@@ -152,13 +147,8 @@
     "mysql2": "^2.2.5",
     "nanoid": "^3.1.20",
     "nc-common": "0.0.6",
-<<<<<<< HEAD
     "nc-help": "^0.2.18",
-    "nc-lib-gui": "npm:finn-nc-lib-gui@0.84.1-finn.0",
-=======
-    "nc-help": "^0.2.26",
-    "nc-lib-gui": "0.84.6",
->>>>>>> 9d5a20cf
+    "nc-lib-gui": "npm:finn-nc-lib-gui@0.84.6-finn.0",
     "nc-plugin": "^0.1.1",
     "ncp": "^2.0.0",
     "nodemailer": "^6.4.10",
