--- conflicted
+++ resolved
@@ -2135,24 +2135,15 @@
     } = {},
   ) {
     try {
-<<<<<<< HEAD
-      const insertDatas = await Promise.all(
-        datas.map(async (d) => {
-          await populatePk(this.model, d);
-          return this.model.mapAliasToColumn(d, this.clientMeta);
-        }),
-      );
-=======
       // TODO: ag column handling for raw bulk insert
       const insertDatas = raw
         ? datas
         : await Promise.all(
             datas.map(async (d) => {
               await populatePk(this.model, d);
-              return this.model.mapAliasToColumn(d);
+              return this.model.mapAliasToColumn(d, this.clientMeta);
             }),
           );
->>>>>>> ee8fe005
 
       // await this.beforeInsertb(insertDatas, null);
 
@@ -2167,9 +2158,8 @@
       // refer : https://www.sqlite.org/limits.html
       const chunkSize = this.isSqlite ? 10 : _chunkSize;
 
-<<<<<<< HEAD
       await this.setUtcTimezoneForPg();
-=======
+
       const trx = await this.dbDriver.transaction();
 
       if (!foreign_key_checks) {
@@ -2179,7 +2169,6 @@
           await trx.raw('SET foreign_key_checks = 0;');
         }
       }
->>>>>>> ee8fe005
 
       const response =
         this.isPg || this.isMssql
@@ -2213,17 +2202,11 @@
   ) {
     let transaction;
     try {
-<<<<<<< HEAD
-      const updateDatas = await Promise.all(
-        datas.map((d) => this.model.mapAliasToColumn(d, this.clientMeta)),
-      );
-=======
       if (raw) await this.model.getColumns();
 
       const updateDatas = raw
         ? datas
-        : await Promise.all(datas.map((d) => this.model.mapAliasToColumn(d)));
->>>>>>> ee8fe005
+        : await Promise.all(datas.map((d) => this.model.mapAliasToColumn(d, this.clientMeta)));
 
       const prevData = [];
       const newData = [];
