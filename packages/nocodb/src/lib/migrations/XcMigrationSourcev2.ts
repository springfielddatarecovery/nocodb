import * as nc_011 from './v2/nc_011';
import * as nc_012_alter_column_data_types from './v2/nc_012_alter_column_data_types';
import * as nc_013 from './v2/nc_013';
import * as nc_013_sync_source from './v2/nc_013_sync_source';
import * as nc_014_alter_column_data_types from './v2/nc_014_alter_column_data_types';
import * as nc_015_add_meta_col_in_column_table from './v2/nc_015_add_meta_col_in_column_table';
import * as nc_016_alter_hooklog_payload_types from './v2/nc_016_alter_hooklog_payload_types';
import * as nc_017_add_user_token_version_column from './v2/nc_017_add_user_token_version_column';
<<<<<<< HEAD
import * as nc_018_remove_user_token_version_column from './v2/nc_018_remove_user_token_version_column';
import * as nc_019_cascade_relations_metadata from './v2/nc_019_cascade_relations_metadata';
import * as nc_020_add_user_id_in_nc_api_tokens from './v2/nc_020_add_user_id_in_nc_api_tokens';
=======
import * as nc_018_add_meta_in_view from './v2/nc_018_add_meta_in_view';
>>>>>>> 66e82a39

// Create a custom migration source class
export default class XcMigrationSourcev2 {
  // Must return a Promise containing a list of migrations.
  // Migrations can be whatever you want, they will be passed as
  // arguments to getMigrationName and getMigration
  public getMigrations(): Promise<any> {
    // In this run we are just returning migration names
    return Promise.resolve([
      'nc_011',
      'nc_012_alter_column_data_types',
      'nc_013_sync_source',
      'nc_014_alter_column_data_types',
      'nc_015_add_meta_col_in_column_table',
      'nc_013',
      'nc_016_alter_hooklog_payload_types',
      'nc_017_add_user_token_version_column',
<<<<<<< HEAD
      'nc_018_remove_user_token_version_column',
      'nc_019_cascade_relations_metadata',
      'nc_020_add_user_id_in_nc_api_tokens',
=======
      'nc_018_add_meta_in_view',
>>>>>>> 66e82a39
    ]);
  }

  public getMigrationName(migration): string {
    return migration;
  }

  public getMigration(migration): any {
    switch (migration) {
      case 'nc_011':
        return nc_011;
      case 'nc_012_alter_column_data_types':
        return nc_012_alter_column_data_types;
      case 'nc_013_sync_source':
        return nc_013_sync_source;
      case 'nc_014_alter_column_data_types':
        return nc_014_alter_column_data_types;
      case 'nc_015_add_meta_col_in_column_table':
        return nc_015_add_meta_col_in_column_table;
      case 'nc_013':
        return nc_013;
      case 'nc_016_alter_hooklog_payload_types':
        return nc_016_alter_hooklog_payload_types;
      case 'nc_017_add_user_token_version_column':
        return nc_017_add_user_token_version_column;
<<<<<<< HEAD
      case 'nc_018_remove_user_token_version_column':
        return nc_018_remove_user_token_version_column;
      case 'nc_019_cascade_relations_metadata':
        return nc_019_cascade_relations_metadata;
      case 'nc_020_add_user_id_in_nc_api_tokens':
        return nc_020_add_user_id_in_nc_api_tokens;
=======
      case 'nc_018_add_meta_in_view':
        return nc_018_add_meta_in_view;
>>>>>>> 66e82a39
    }
  }
}

/**
 * @copyright Copyright (c) 2021, Xgene Cloud Ltd
 *
 * @author Naveen MR <oof1lab@gmail.com>
 * @author Pranav C Balan <pranavxc@gmail.com>
 * @author Wing-Kam Wong <wingkwong.code@gmail.com>
 *
 * @license GNU AGPL version 3 or any later version
 *
 * This program is free software: you can redistribute it and/or modify
 * it under the terms of the GNU Affero General Public License as
 * published by the Free Software Foundation, either version 3 of the
 * License, or (at your option) any later version.
 *
 * This program is distributed in the hope that it will be useful,
 * but WITHOUT ANY WARRANTY; without even the implied warranty of
 * MERCHANTABILITY or FITNESS FOR A PARTICULAR PURPOSE.  See the
 * GNU Affero General Public License for more details.
 *
 * You should have received a copy of the GNU Affero General Public License
 * along with this program. If not, see <http://www.gnu.org/licenses/>.
 *
 */<|MERGE_RESOLUTION|>--- conflicted
+++ resolved
@@ -6,13 +6,10 @@
 import * as nc_015_add_meta_col_in_column_table from './v2/nc_015_add_meta_col_in_column_table';
 import * as nc_016_alter_hooklog_payload_types from './v2/nc_016_alter_hooklog_payload_types';
 import * as nc_017_add_user_token_version_column from './v2/nc_017_add_user_token_version_column';
-<<<<<<< HEAD
 import * as nc_018_remove_user_token_version_column from './v2/nc_018_remove_user_token_version_column';
 import * as nc_019_cascade_relations_metadata from './v2/nc_019_cascade_relations_metadata';
 import * as nc_020_add_user_id_in_nc_api_tokens from './v2/nc_020_add_user_id_in_nc_api_tokens';
-=======
 import * as nc_018_add_meta_in_view from './v2/nc_018_add_meta_in_view';
->>>>>>> 66e82a39
 
 // Create a custom migration source class
 export default class XcMigrationSourcev2 {
@@ -30,13 +27,10 @@
       'nc_013',
       'nc_016_alter_hooklog_payload_types',
       'nc_017_add_user_token_version_column',
-<<<<<<< HEAD
       'nc_018_remove_user_token_version_column',
       'nc_019_cascade_relations_metadata',
       'nc_020_add_user_id_in_nc_api_tokens',
-=======
       'nc_018_add_meta_in_view',
->>>>>>> 66e82a39
     ]);
   }
 
@@ -62,17 +56,14 @@
         return nc_016_alter_hooklog_payload_types;
       case 'nc_017_add_user_token_version_column':
         return nc_017_add_user_token_version_column;
-<<<<<<< HEAD
       case 'nc_018_remove_user_token_version_column':
         return nc_018_remove_user_token_version_column;
       case 'nc_019_cascade_relations_metadata':
         return nc_019_cascade_relations_metadata;
       case 'nc_020_add_user_id_in_nc_api_tokens':
         return nc_020_add_user_id_in_nc_api_tokens;
-=======
       case 'nc_018_add_meta_in_view':
         return nc_018_add_meta_in_view;
->>>>>>> 66e82a39
     }
   }
 }
