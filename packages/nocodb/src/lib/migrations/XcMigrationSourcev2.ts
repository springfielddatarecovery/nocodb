--- conflicted
+++ resolved
@@ -9,15 +9,10 @@
 import * as nc_019_add_meta_in_meta_tables from './v2/nc_019_add_meta_in_meta_tables';
 import * as nc_020_kanban_view from './v2/nc_020_kanban_view';
 import * as nc_021_add_fields_in_token from './v2/nc_021_add_fields_in_token';
-<<<<<<< HEAD
 import * as nc_023_map_view from './v2/nc_023_map_view';
 import * as nc_024_map_view_column from './v2/nc_024_map_view_column';
-
-
-=======
 import * as nc_022_qr_code_column_type from './v2/nc_022_qr_code_column_type';
 import * as nc_023_multiple_source from './v2/nc_023_multiple_source';
->>>>>>> bfcdbc6f
 
 // Create a custom migration source class
 export default class XcMigrationSourcev2 {
@@ -38,13 +33,10 @@
       'nc_019_add_meta_in_meta_tables',
       'nc_020_kanban_view',
       'nc_021_add_fields_in_token',
-<<<<<<< HEAD
       'nc_023_map_view',
       'nc_024_map_view_column',
-=======
       'nc_022_qr_code_column_type',
-      'nc_023_multiple_source'
->>>>>>> bfcdbc6f
+      'nc_023_multiple_source',
     ]);
   }
 
@@ -76,17 +68,14 @@
         return nc_020_kanban_view;
       case 'nc_021_add_fields_in_token':
         return nc_021_add_fields_in_token;
-<<<<<<< HEAD
       case 'nc_023_map_view':
         return nc_023_map_view;
       case 'nc_024_map_view_column':
         return nc_024_map_view_column;
-=======
       case 'nc_022_qr_code_column_type':
         return nc_022_qr_code_column_type;
       case 'nc_023_multiple_source':
         return nc_023_multiple_source;
->>>>>>> bfcdbc6f
     }
   }
 }