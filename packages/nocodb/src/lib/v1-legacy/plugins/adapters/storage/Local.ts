import fs from 'fs';
import path from 'path';

import mkdirp from 'mkdirp';

import { IStorageAdapterV2, XcFile } from 'nc-plugin';
import NcConfigFactory from '../../../../utils/NcConfigFactory';

import request from 'request';

export default class Local implements IStorageAdapterV2 {
  constructor() {}

  public async fileCreate(
    key: string,
    file: XcFile,
    _isPublic?: boolean
  ): Promise<any> {
    const destPath = path.join(NcConfigFactory.getToolDir(), ...key.split('/'));
    try {
      mkdirp.sync(path.dirname(destPath));
      const data = await fs.readFileSync(file.path);
      await fs.writeFileSync(destPath, data);
      fs.unlinkSync(file.path);
      // await fs.promises.rename(file.path, destPath);
    } catch (e) {
      throw e;
    }
  }

  async fileCreateByUrl(key: string, url: string): Promise<any> {
    const destPath = path.join(NcConfigFactory.getToolDir(), ...key.split('/'));
    return new Promise((resolve, reject) => {
      mkdirp.sync(path.dirname(destPath));
      const file = fs.createWriteStream(destPath);
      const sendReq = request.get(url);

      // verify response code
      sendReq.on('response', (response) => {
        if (response.statusCode !== 200) {
          return reject('Response status was ' + response.statusCode);
        }

        sendReq.pipe(file);
      });

      // close() is async, call cb after close completes
      file.on('finish', () => {
        file.close((err) => {
          if (err) {
            return reject(err);
          }
          resolve(null);
        });
      });

      // check for request errors
      sendReq.on('error', (err) => {
        fs.unlink(destPath, () => reject(err.message)); // delete the (partial) file and then return the error
      });

      file.on('error', (err) => {
        // Handle errors
        fs.unlink(destPath, () => reject(err.message)); // delete the (partial) file and then return the error
      });
    });
  }

  // todo: implement
  fileDelete(_path: string): Promise<any> {
    return Promise.resolve(undefined);
  }

  public async fileRead(filePath: string): Promise<any> {
    try {
      const fileData = await fs.promises.readFile(
        path.join(NcConfigFactory.getToolDir(), ...filePath.split('/'))
      );
      return fileData;
    } catch (e) {
      throw e;
    }
  }

  init(): Promise<any> {
    return Promise.resolve(undefined);
  }

  test(): Promise<boolean> {
    return Promise.resolve(false);
  }
<<<<<<< HEAD

  /**
   * Writes the given data to the given file.
   * @param {string} location - the file location
   * @param {string} fileName - file name
   * @param {string} data - Data to write
   * @returns None
   */
  public async fileWrite({ location, fileName, content }) {
    const absouluteLocation = path.join(NcConfigFactory.getToolDir(), location);
    mkdirp.sync(absouluteLocation);
    return fs.writeFileSync(
      path.join(absouluteLocation, fileName),
      content,
      'utf-8'
    );
  }
}
/**
 * @copyright Copyright (c) 2021, Xgene Cloud Ltd
 *
 * @author Naveen MR <oof1lab@gmail.com>
 * @author Pranav C Balan <pranavxc@gmail.com>
 *
 * @license GNU AGPL version 3 or any later version
 *
 * This program is free software: you can redistribute it and/or modify
 * it under the terms of the GNU Affero General Public License as
 * published by the Free Software Foundation, either version 3 of the
 * License, or (at your option) any later version.
 *
 * This program is distributed in the hope that it will be useful,
 * but WITHOUT ANY WARRANTY; without even the implied warranty of
 * MERCHANTABILITY or FITNESS FOR A PARTICULAR PURPOSE.  See the
 * GNU Affero General Public License for more details.
 *
 * You should have received a copy of the GNU Affero General Public License
 * along with this program. If not, see <http://www.gnu.org/licenses/>.
 *
 */
=======
}
>>>>>>> 97e5b622
<|MERGE_RESOLUTION|>--- conflicted
+++ resolved
@@ -89,7 +89,6 @@
   test(): Promise<boolean> {
     return Promise.resolve(false);
   }
-<<<<<<< HEAD
 
   /**
    * Writes the given data to the given file.
@@ -107,29 +106,4 @@
       'utf-8'
     );
   }
-}
-/**
- * @copyright Copyright (c) 2021, Xgene Cloud Ltd
- *
- * @author Naveen MR <oof1lab@gmail.com>
- * @author Pranav C Balan <pranavxc@gmail.com>
- *
- * @license GNU AGPL version 3 or any later version
- *
- * This program is free software: you can redistribute it and/or modify
- * it under the terms of the GNU Affero General Public License as
- * published by the Free Software Foundation, either version 3 of the
- * License, or (at your option) any later version.
- *
- * This program is distributed in the hope that it will be useful,
- * but WITHOUT ANY WARRANTY; without even the implied warranty of
- * MERCHANTABILITY or FITNESS FOR A PARTICULAR PURPOSE.  See the
- * GNU Affero General Public License for more details.
- *
- * You should have received a copy of the GNU Affero General Public License
- * along with this program. If not, see <http://www.gnu.org/licenses/>.
- *
- */
-=======
-}
->>>>>>> 97e5b622
+}