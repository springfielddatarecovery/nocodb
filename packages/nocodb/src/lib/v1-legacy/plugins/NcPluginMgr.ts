--- conflicted
+++ resolved
@@ -114,17 +114,11 @@
 
   public get storageAdapter(): IStorageAdapter {
     return (
-<<<<<<< HEAD
-      (this.activePlugins?.find(
-        plugin => plugin instanceof XcStoragePlugin
-      ) as XcStoragePlugin)?.getAdapter() || this.localStorage
-=======
       (
         this.activePlugins?.find(
           (plugin) => plugin instanceof XcStoragePlugin
         ) as XcStoragePlugin
       )?.getAdapter() || new Local()
->>>>>>> 66e82a39
     );
   }
 
