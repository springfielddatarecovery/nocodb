--- conflicted
+++ resolved
@@ -37,12 +37,10 @@
   API_TOKENS = 'nc_api_tokens',
   SYNC_SOURCE = 'nc_sync_source_v2',
   SYNC_LOGS = 'nc_sync_logs_v2',
-<<<<<<< HEAD
   MAP_VIEW = 'nc_map_view_v2',
   MAP_VIEW_COLUMNS = 'nc_map_view_columns_v2',
-=======
   STORE = 'nc_store',
->>>>>>> f633b583
+
 }
 
 export const orderedMetaTables = [
