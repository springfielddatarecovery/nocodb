import { PaginatedType } from 'nocodb-sdk';

export class PagedResponseImpl<T> {
  constructor(
    list: T[],
    {
      limit = 25,
      offset = 0,
      count = null,
<<<<<<< HEAD
    }: {
      limit?: number;
      offset?: number;
      count?: number;
    } = {}
=======
    }: { limit?: number; offset?: number; count?: number } = {}
>>>>>>> 8b863ca3
  ) {
    this.list = list;
    if (count !== null) {
      this.pageInfo = { totalRows: +count };
      this.pageInfo.page = offset ? offset / limit + 1 : 1;
      this.pageInfo.pageSize = limit;
      this.pageInfo.isFirstPage =
        this.pageInfo.isFirstPage ?? this.pageInfo.page === 1;
      this.pageInfo.isLastPage =
        this.pageInfo.page ===
        (Math.ceil(this.pageInfo.totalRows / this.pageInfo.pageSize) || 1);
    }
  }

  list: Array<T>;
  pageInfo: PaginatedType;
}<|MERGE_RESOLUTION|>--- conflicted
+++ resolved
@@ -7,15 +7,7 @@
       limit = 25,
       offset = 0,
       count = null,
-<<<<<<< HEAD
-    }: {
-      limit?: number;
-      offset?: number;
-      count?: number;
-    } = {}
-=======
     }: { limit?: number; offset?: number; count?: number } = {}
->>>>>>> 8b863ca3
   ) {
     this.list = list;
     if (count !== null) {
