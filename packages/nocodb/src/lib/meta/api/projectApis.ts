--- conflicted
+++ resolved
@@ -77,13 +77,9 @@
   next
 ) {
   try {
-<<<<<<< HEAD
-    const projects = await Project.list(req);
-=======
     const projects = req.user?.roles?.includes(OrgUserRoles.SUPER_ADMIN)
       ? await Project.list(req.query)
       : await ProjectUser.getProjectsList(req.user.id, req.query);
->>>>>>> d6817ed7
 
     res // todo: pagination
       .json(
