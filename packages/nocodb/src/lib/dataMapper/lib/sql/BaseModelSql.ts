import autoBind from 'auto-bind';
import _ from 'lodash';
import Validator from 'validator';

import BaseModel, { XcFilter, XcFilterWithAlias } from '../BaseModel';
import formulaQueryBuilder from './formulaQueryBuilderFromString';
import genRollupSelect from './genRollupSelect';
import Papaparse from 'papaparse';
import { generateS3SignedUrls } from './decorators/GenerateS3SignedUrls';
import NcPluginMgr from '../../../noco/plugins/NcPluginMgr';
import IStorageAdapter from '../../../../interface/IStorageAdapter';

/**
 * Base class for models
 *
 * @class
 * @classdesc Base class for models
 */
class BaseModelSql extends BaseModel {
  private dbModels: {
    [tn: string]: BaseModelSql;
  };

  public readonly _tn: string;
  private _selectFormulas: any;
  private _selectFormulasObj: any;
  private _defaultNestedQueryParams: any;
  private _nestedProps: { [prop: string]: any };
  private _nestedPropsModels: { [prop: string]: BaseModelSql } = {};
  private readonly _primaryColRef: any;
  pluginMgr: NcPluginMgr;

  /**
   *
   * @param {Object} args
   * @param {Object} args.knex - Knex instance
   * @param {String} args.tn - table name
   * @param {Object[]} args.columns - columns
   * @param {Object[]} args.pks - primary keys
   * @param {Object[]} args.hasMany - has many relations
   * @param {Object[]} args.belongsTo - belongs to relations
   * @param {Object} args.hooks - afterInsert, beforeInsert, errorInsert, afterUpdate, beforeUpdate, errorUpdate, afterDelete, beforeDelete, errorDelete
   * @returns {BaseModelSql} Returns {@link BaseModelSql} reference.
   *
   */
  constructor({
    dbDriver,
    tn,
    _tn,
    columns,
    hasMany = [],
    belongsTo = [],
    manyToMany = [],
    v,
    type,
    dbModels,
    pluginMgr
  }: {
    [key: string]: any;
    dbModels?: {
      [tn: string]: BaseModelSql;
    };
  }) {
    super({
      dbDriver,
      tn,
      columns,
      hasMany,
      belongsTo,
      type
    });

    this.dbDriver = dbDriver;
    this.columns = columns;

    this.pks = columns.filter(c => c.pk === true);
    this._primaryColRef = columns.find(c => c.pv);
    this.hasManyRelations = hasMany;
    this.belongsToRelations = belongsTo;
    this.manyToManyRelations = manyToMany;
    this.virtualColumns = v;
    this.config = {
      limitDefault: process.env.DB_QUERY_LIMIT_DEFAULT || 25,
      limitMax: process.env.DB_QUERY_LIMIT_MAX || 100,
      limitMin: process.env.DB_QUERY_LIMIT_MIN || 1,
      log: false,
      explain: false,
      hasManyMax: 5,
      bulkLengthMax: 1000,
      chunkSize: 50,
      stepMin: 1,
      stepsMax: 100,
      record: true,
      timeout: 25000
    };

    this.clientType = this.dbDriver.clientType();
    this.dbModels = dbModels;
    this._tn = _tn;
    this.pluginMgr = pluginMgr;
    autoBind(this);
  }

  protected get storageAdapter(): IStorageAdapter {
    return this.pluginMgr?.storageAdapter;
  }

  /**
   * Validates column values against validation functions
   *
   * @param {Object[]} columns - columns with values
   * @memberof BaseModel
   * @returns Promise<Boolean>
   * @throws {Error}
   */
  async validate(columns) {
    // let cols = Object.keys(this.columns);
    for (let i = 0; i < this.columns.length; ++i) {
      const {
        validate: { func, msg },
        cn
      } = this.columns[i];
      for (let j = 0; j < func.length; ++j) {
        const fn = typeof func[j] === 'string' ? Validator[func[j]] : func[j];
        const arg =
          typeof func[j] === 'string' ? columns[cn] + '' : columns[cn];
        if (
          columns[cn] !== null &&
          columns[cn] !== undefined &&
          columns[cn] !== '' &&
          cn in columns &&
          !(fn.constructor.name === 'AsyncFunction' ? await fn(arg) : fn(arg))
        ) {
          throw new Error(
            msg[j].replace(/\{VALUE}/g, columns[cn]).replace(/\{cn}/g, cn)
          );
        }
      }
    }
    return true;
  }

  /**
   *
   * @returns {Object} knex instance attached to a table
   */
  public get $db() {
    return this.dbDriver(this.tnPath);
  }

  public get tnPath() {
    const schema = (this.dbDriver as any).searchPath?.();
    const table =
      this.isMssql() && schema
        ? this.dbDriver.raw('??.??', [schema, this.tn])
        : this.tn;
    return table;
  }

  /**
   * _wherePk
   *
   * @param {String} id - pk separated by ___
   * @returns {Object} - primary key where condition
   * @private
   */
  _wherePk(id) {
    const ids = (id + '').split('___');
    const where = {};
    for (let i = 0; i < this.pks.length; ++i) {
      where[this.pks[i].cn] = ids[i];
    }
    return where;
  }

  /**
   * _whereFk
   *
   * @param {Object} args
   * @param {String} args.tnp - parent table name
   * @param {String} args.parentId - foreign key
   * @returns {Object} - foreign key where condition
   * @private
   */
  _whereFk({ tnp, parentId }) {
    const { cn } = this.belongsToRelations.find(({ rtn }) => rtn === tnp);
    const where = { [cn]: parentId };
    return where;
  }

  /**
   *
   * @param obj
   * @returns {Object} Copy of the object excluding primary keys
   * @private
   */
  _extractPks(
    obj
  ): {
    [key: string]: any;
  } {
    const objCopy = this.mapAliasToColumn(obj);
    for (const key in objCopy) {
      if (this.pks.filter(pk => pk._cn === key).length === 0) {
        delete objCopy[key];
      }
    }
    return objCopy;
  }

  /**
   *
   * @param obj
   * @returns {Object} Copy of the object excluding primary keys
   * @private
   */
  _extractPksValues(obj): string {
    const objCopy = this.mapAliasToColumn(obj);
    for (const key in objCopy) {
      if (this.pks.filter(pk => pk._cn === key || pk.cn === key).length === 0) {
        delete objCopy[key];
      }
    }
    return Object.values(objCopy).join('___');
  }

  /**
   * Returns a transaction reference
   *
   * @async
   *
   * @returns {Promise<Object>} Transaction reference
   */
  async transaction() {
    return await this.dbDriver.transaction();
  }

  /**
   * Commit transaction
   *
   * @async
   * @param {Object} trx - Transaction reference
   * @returns {Promise<void>}
   */
  async commit(trx) {
    await trx.commit();
  }

  /**
   * Rollback transaction
   *
   * @async
   * @param {Object} trx - Transaction reference
   * @returns {Promise<void>}
   */
  async rollback(trx) {
    await trx.rollback();
  }

  /**
   * Transaction completed
   *
   * @async
   * @param {Object} trx - Transaction reference
   * @returns {Promise<void>}
   */
  isCompleted(trx) {
    return trx.isCompleted();
  }

  /**
   * Creates row in table
   *
   * @param {Object} data - row data
   * @param {Object} [trx] - knex transaction object
   * @returns {Promise<Object[]>|Promise<Number[]>}
   */
  // todo: optimize
  async insert(data, trx = null, cookie?: any) {
    try {
      const insertObj = this.mapAliasToColumn(data);

      if ('beforeInsert' in this) {
        await this.beforeInsert(insertObj, trx, cookie);
      }

      let response;
      const driver = trx ? trx : this.dbDriver;

      await this.validate(insertObj);

      const query = driver(this.tnPath).insert(insertObj);

      if (this.isPg() || this.dbDriver.clientType() === 'mssql') {
        query.returning(
          Object.entries(this.aliasToColumn).map(
            ([val, key]) => `${key} as ${val}`
          )
        );
        response = await this._run(query);
      }

      const ai = this.columns.find(c => c.ai);
      if (
        !response ||
        (typeof response?.[0] !== 'object' && response?.[0] !== null)
      ) {
        let id;
        if (response?.length) {
          id = response[0];
        } else {
          id = (await this._run(query))[0];
        }

        if (ai) {
          // response = await this.readByPk(id)
          response = await this.nestedRead(id, this.defaultNestedBtQueryParams);
        } else {
          response = data;
        }
      } else if (ai) {
        const nestedResponse = await this.nestedRead(
          Array.isArray(response)
            ? response?.[0]?.[ai._cn]
            : response?.[ai._cn],
          this.defaultNestedBtQueryParams
        );
        response = !_.isEmpty(nestedResponse) ? nestedResponse : response;
      }

      if (Array.isArray(response)) {
        response = response[0];
      }

      await this.afterInsert(response, trx, cookie);
      return Array.isArray(response) ? response[0] : response;
    } catch (e) {
      console.log(e);
      await this.errorInsert(e, data, trx, cookie);
      throw e;
    }
  }

  private isPg() {
    return this.dbDriver.clientType() === 'pg';
  }

  /**
   * Update table row data by primary key
   *
   * @param {String} id - primary key separated by ___
   * @param {Object} data - table row data
   * @param {Object} [trx] - knex transaction object
   * @returns {Promise<Number>} 1 for success, 0 for failure
   */
  async updateByPk(id, data, trx = null, cookie?: any) {
    try {
      const mappedData = this.mapAliasToColumn(data);

      await this.validate(data);

      await this.beforeUpdate(data, trx, cookie);

      const driver = trx ? trx : this.dbDriver;

      // this.validate(data);
      await this._run(
        driver(this.tnPath)
          .update(mappedData)
          .where(this._wherePk(id))
      );

      const response = await this.nestedRead(id, this.defaultNestedQueryParams);
      await this.afterUpdate(response, trx, cookie);
      return response;
    } catch (e) {
      console.log(e);
      await this.errorUpdate(e, data, trx, cookie);
      throw e;
    }
  }

  /**
   * Delete table row data by primary key
   *
   * @param {String} id - primary key separated by ___
   * @param {Object} [trx] - knex transaction object
   * @returns {Promise<Number>} 1 for success, 0 for failure
   */
  async delByPk(id, trx = null, cookie?: any) {
    try {
      await this.beforeDelete({ id }, trx, cookie);

      const dbDriver = trx ? trx : this.dbDriver;

      const response = await this._run(
        dbDriver(this.tnPath)
          .del()
          .where(this._wherePk(id))
      );
      await this.afterDelete({ id }, trx, cookie);
      return response;
    } catch (e) {
      console.log(e);
      await this.errorDelete(e, { id }, trx, cookie);
      throw e;
    }
  }

  /**
   * Creates row in this table under a certain parent
   *
   * @param {Object} args
   * @param {Object} args.data - row data
   * @param {String} args.parentId - parent table id
   * @param {String} args.tnp - parent table name
   * @param {Object} [trx] - knex transaction object
   * @returns {Promise<Object[]>|Promise<Object[]>}
   * @todo should return inserted record
   */
  async insertByFk({ parentId, tnp, data }, trx = null, cookie?: any) {
    try {
      const insertObj = this.mapAliasToColumn(data);

      await this.beforeInsert(insertObj, trx, cookie);

      let response;
      const dbDriver = trx ? trx : this.dbDriver;
      await this.validate(insertObj);
      Object.assign(insertObj, this._whereFk({ parentId, tnp }));

      const query = dbDriver(this.tnPath).insert(insertObj);

      if (
        this.dbDriver.clientType() === 'pg' ||
        this.dbDriver.clientType() === 'mssql'
      ) {
        query.returning(this.selectQuery(''));
        response = await this._run(query);
      }
      // else {
      //   response = insertObj;
      //   const res = await this._run(query);
      //   const ai = this.columns.find(c => c.ai);
      //   if (ai) {
      //     response[ai._cn] = res[0];
      //   }
      // }
      if (
        !response ||
        (typeof response?.[0] !== 'object' && response?.[0] !== null)
      ) {
        let id;
        if (response?.length) {
          id = response[0];
        } else {
          id = (await this._run(query))[0];
        }

        const ai = this.columns.find(c => c.ai);
        if (ai) {
          response = await this.readByPk(id);
        } else {
          response = data;
        }
      }

      await this.afterInsert(data, trx, cookie);
      return response;
    } catch (e) {
      console.log(e);
      await this.errorInsert(e, data, trx, cookie);
      throw e;
    }
  }

  /**
   * Update table row data by primary key and foreign key
   *
   * @param {Object} args
   * @param {String} args.id - primary key separated by ___
   * @param {String} args.parentId - parent table id
   * @param {String} args.tnp - parent table name
   * @param {Object} args.data - table row data
   * @param {Object} [trx] - knex transaction object
   * @returns {Promise<Number>} 1 for success, 0 for failure
   */
  async updateByFk({ id, parentId, tnp, data }, trx = null, cookie = {}) {
    try {
      data = this.mapAliasToColumn(data);

      await this.validate(data);
      await this.beforeUpdate(data, trx, cookie);

      const dbDriver = trx ? trx : this.dbDriver;
      // this.validate(data);
      const response = await this._run(
        dbDriver(this.tnPath)
          .update(data)
          .where(this._wherePk(id))
          .andWhere(
            this._whereFk({
              tnp,
              parentId
            })
          )
      );
      await this.afterUpdate(response, trx, cookie);
      return response;
    } catch (e) {
      console.log(e);
      await this.errorUpdate(e, data, trx, cookie);
      throw e;
    }
  }

  /**
   * Update table row data by using  where clause
   *
   * @param {Object} args
   * @param {String} args.where - update where clause
   * @param {Object} args.data - table row data
   * @param {Object} [trx] - knex transaction object
   * @returns {Promise<Number>} number of rows affected
   */
  async update({ data, where, condition }, trx) {
    try {
      this.mapAliasToColumn(data);
      // await this.beforeUpdate(data);
      await this.validate(data);

      const driver = trx ? trx : this.dbDriver;

      const response = await this._run(
        driver(this.tnPath)
          .update(data)
          .xwhere(where, this.selectQuery(''))
          .condition(condition, this.selectQuery(''))
      );

      // await this.afterUpdate(data);
      return response;
    } catch (e) {
      console.log(e);
      // await this.errorUpdate(e, data);
      throw e;
    }
  }

  /**
   * Delete table row data by primary key and foreign key
   *
   * @param {Object} args
   * @param {String} args.id - primary key separated by ___
   * @param {String} args.parentId - parent table id
   * @param {String} args.tnp - parent table name
   * @param {Object} [trx] - knex transaction object
   * @returns {Promise<Number>} 1 for success, 0 for failure
   */
  async delByFk({ id, parentId, tnp }, trx = null, cookie?: any) {
    try {
      await this.beforeDelete({ id, parentId, tnp }, trx, cookie);

      const dbDriver = trx ? trx : this.dbDriver;
      const response = await this._run(
        dbDriver(this.tnPath)
          .del()
          .where(this._wherePk(id))
          .andWhere(
            this._whereFk({
              tnp,
              parentId
            })
          )
      );
      await this.afterDelete({ id, parentId, tnp }, trx, cookie);
      return response;
    } catch (e) {
      console.log(e);
      await this.errorDelete(e, { id, parentId, tnp }, trx, cookie);
      throw e;
    }
  }

  /**
   * Delete table row data by where conditions
   *
   * @param {Object} args
   * @param {String} args.where - where clause for deleting
   * @param {Object} [trx] - knex transaction object
   * @returns {Promise<Number>} number of deleted records
   */
  async del({ where, condition }, trx) {
    try {
      // await this.beforeUpdate(data);

      const driver = trx ? trx : this.dbDriver;

      const response = await this._run(
        driver(this.tnPath)
          .del()
          .xwhere(where, this.selectQuery(''))
          .condition(condition, this.selectQuery(''))
      );

      // await this.afterUpdate(data);
      return response;
    } catch (e) {
      console.log(e);
      // await this.errorUpdate(e, data);
      throw e;
    }
  }

  /**
   * Creates multiple rows in table
   *
   * @param {Object[]} data - row data
   * @returns {Promise<Object[]>|Promise<Number[]>}
   */
  async insertb(data) {
    try {
      const insertDatas = data.map(d => this.mapAliasToColumn(d));

      await this.beforeInsertb(insertDatas, null);

      for (const d1 of insertDatas) {
        await this.validate(d1);
      }

      const response = await this.dbDriver
        .batchInsert(this.tn, insertDatas, 50)
        .returning(this.pks[0].cn);

      await this.afterInsertb(insertDatas, null);

      return response;
    } catch (e) {
      await this.errorInsertb(e, data, null);
      throw e;
    }
  }

  /**
   * Update bulk - happens within a transaction
   *
   * @param {Object[]} data - table rows to be updated
   * @returns {Promise<Number[]>} - 1 for success, 0 for failure
   */
  async updateb(data) {
    let transaction;
    try {
      const insertDatas = data.map(d => this.mapAliasToColumn(d));

      transaction = await this.dbDriver.transaction();

      await this.beforeUpdateb(insertDatas, transaction);
      const res = [];
      for (const d of insertDatas) {
        await this.validate(d);
        // this.validate(d);
        const response = await this._run(
          transaction(this.tn)
            .update(d)
            .where(this._extractPks(d))
        );
        res.push(response);
      }

      await this.afterUpdateb(res, transaction);
      transaction.commit();

      return res;
    } catch (e) {
      if (transaction) transaction.rollback();
      console.log(e);
      await this.errorUpdateb(e, data, null);
      throw e;
    }
  }

  /**
   * Bulk delete happens within a transaction
   *
   * @param {Object[]} ids - rows to be deleted
   * @returns {Promise<Number[]>} - 1 for success, 0 for failure
   */
  async delb(ids) {
    let transaction;
    try {
      transaction = await this.dbDriver.transaction();
      await this.beforeDeleteb(ids, transaction);

      const res = [];
      for (const d of ids) {
        if (Object.keys(d).length) {
          const response = await this._run(
            transaction(this.tn)
              .del()
              .where(d)
          );
          res.push(response);
        }
      }
      await this.afterDeleteb(res, transaction);

      transaction.commit();

      return res;
    } catch (e) {
      if (transaction) transaction.rollback();
      console.log(e);
      await this.errorDeleteb(e, ids);
      throw e;
    }
  }

  /**
   * Reads table row data
   *
   * @param {String} id - primary key separated by ___
   * @returns {Promise<Object>} Table row data
   */
  async readByPk(id, args?: { conditionGraph?: any }, trx = null) {
    try {
      const driver = trx || this.dbDriver;
      return (
        (await this._run(
          driver(this.tn)
            .select(this.selectQuery('*'))
            .select(...this.selectFormulas)
            .select(...this.selectRollups)
            .conditionGraph(args?.conditionGraph)
            .where(this._wherePk(id))
            .first()
        )) || {}
      );
    } catch (e) {
      console.log(e);
      throw e;
    }
  }

  /**
   * Reads table row data under a certain parent
   *
   * @param {Object} args
   * @param {Object} args.id - primary key separated by ___
   * @param {String} args.parentId - parent table id
   * @param {String} args.tnp - parent table name
   * @returns {Promise<Object>} returns row
   */
  async readByFk({ id, parentId, tnp, conditionGraph = null }) {
    try {
      return await this._run(
        this.$db
          .select(`${this.tn}.*`)
          .conditionGraph(conditionGraph)
          .where(this._wherePk(id))
          .andWhere(
            this._whereFk({
              tnp,
              parentId
            })
          )
          .limit(1)
      );
    } catch (e) {
      console.log(e);
      throw e;
    }
  }

  /**
   * Get the list of rows in table
   *
   * @param {object} args
   * @param {String} [args.fields=*] - commas separated column names of this table
   * @param {String} [args.where]  - where clause with conditions within ()
   * @param {String} [args.limit]  - number of rows to be limited (has default,min,max values in config)
   * @param {String} [args.offset] - offset from which to get the number of rows
   * @param {String} [args.sort]   - comma separated column names where each column name is cn ascending and -cn is cn descending
   * @returns {Promise<Object[]>} rows
   * @memberof BaseModel
   * @throws {Error}
   */
  async list(args = {}) {
    try {
      const {
        fields,
        where,
        limit,
        offset,
        sort,
        condition,
        conditionGraph = null,
        having
      } = this._getListArgs(args);

      const query = this.$db
        // .select(...fields.split(','))
        .select(this.selectQuery(fields))
        .select(...this.selectFormulas)
        .select(...this.selectRollups)
        .xwhere(where, { ...this.selectQuery(''), ...this.selectFormulasObj })
        .xhaving(having, this.selectQuery(''))
        .condition(condition, this.selectQuery(''))
        .conditionGraph(conditionGraph);

      this._paginateAndSort(query, { limit, offset, sort });

      return await this._run(query);
    } catch (e) {
      console.log(e);
      throw e;
    }
  }

  /**
   * Get the first row from the select query
   *
   * @param {object} args
   * @param {String} [args.fields=*] - commas separated column names of this table
   * @param {String} [args.where]  - where clause with conditions within ()
   * @param {String} [args.limit]  - number of rows to be limited (has default,min,max values in config)
   * @param {String} [args.offset] - offset from which to get the number of rows
   * @param {String} [args.sort]   - comma separated column names where each column name is cn ascending and -cn is cn descending
   * @returns {Promise<Object>} row
   * @memberof BaseModel
   * @throws {Error}
   */
  async findOne(
    args: XcFilterWithAlias & {
      hm?: string;
      bt?: string;
      mm?: string;
    } = {}
  ) {
    try {
      args = Object.assign({}, this.defaultNestedQueryParams, args);

      const { hm: childs = '', bt: parents = '', mm: many = '' } = args;

      const { where, condition, conditionGraph, ...rest } = this._getListArgs(
        args
      );
      let { fields } = rest;
      if (fields === '*') {
        fields = `${this.tn}.*`;
      }
      const query = this.$db
        // .select(fields)
        .select(this.selectQuery(fields))
        .select(...this.selectFormulas)
        .select(...this.selectRollups)
        .xwhere(where, this.selectQuery(''))
        .condition(condition, this.selectQuery(''))
        .conditionGraph(conditionGraph)
        .first();
      this._paginateAndSort(query, args);
      const item = await this._run(query);

      const items = item ? [item] : [];

      const parentRelations = this.parentRelations(parents);
      parentRelations.forEach(parent => {
        if (fields !== '*' && fields.split(',').indexOf(parent.cn) === -1) {
          fields += ',' + parent.cn;
        }
      });
      await this._extractedNestedChilds(items, childs, rest, parents, many);
      return item;
    } catch (e) {
      console.log(e);
      throw e;
    }
  }

  /**
   * Get the first row from the select query
   *
   * @param {object} args
   * @param {String} [args.fields=*] - commas separated column names of this table
   * @param {String} [args.where]  - where clause with conditions within ()
   * @param {String} [args.limit]  - number of rows to be limited (has default,min,max values in config)
   * @param {String} [args.offset] - offset from which to get the number of rows
   * @param {String} [args.sort]   - comma separated column names where each column name is cn ascending and -cn is cn descending
   * @param {String} args.parentId - parent table id
   * @param {String} args.tnp - parent table name
   * @returns {Promise<Object>} row
   * @memberof BaseModel
   * @throws {Error}
   */
  async findOneByFk({ parentId, tnp, ...args }) {
    try {
      const {
        where,
        condition,
        conditionGraph,
        ...restArgs
      } = this._getListArgs(args);
      let { fields } = restArgs;
      if (fields === '*') {
        fields = `${this.tn}.*`;
      }
      const query = this.$db
        // .select(fields)
        .select(this.selectQuery(fields))
        .where(this._whereFk({ parentId, tnp }))
        .xwhere(where, this.selectQuery(''))
        .condition(condition, this.selectQuery(''))
        .conditionGraph(conditionGraph)
        .first();
      this._paginateAndSort(query, args);
      return await this._run(query);
    } catch (e) {
      console.log(e);
      throw e;
    }
  }

  /**
   * Get the count of rows based on the where
   *
   * @param {object} args
   * @param {String} [args.where]  - where clause with conditions within ()
   * @returns {Promise<Object>}
   * @memberof BaseModel
   * @throws {Error}
   */
  async countByPk({
    where = '',
    conditionGraph = null,
    having = '',
    condition
  }) {
    try {
      if (this.isPg() && !conditionGraph && !where && !having) {
        const res = (
          await this._run(
            this.dbDriver.raw(
              `select reltuples::int8 as count 
        from pg_class c JOIN pg_catalog.pg_namespace n ON n.oid=c.relnamespace
        where nspname=? AND relname=?`,
              [this.config?.searchPath?.[0] || 'public', this.tn]
            )
          )
        )?.rows?.[0];
        if (res?.count > 1000) {
          return res;
        }
      }

      return await this._run(
        this.$db
          .conditionGraph(conditionGraph)
          .condition(condition, this.selectQuery(''))
          .count(`${this.tn}.${(this.pks[0] || this.columns[0]).cn} as count`)
          .xwhere(where, { ...this.selectQuery(''), ...this.selectFormulasObj })
          .xhaving(having, this.selectQuery(''))
          .first()
      );
    } catch (e) {
      console.log(e);
      throw e;
    }
  }

  /**
   * Get the count of rows based on the where
   *
   * @param {object} args
   * @param {String} [args.where]  - where clause with conditions within ()
   * @param {String} args.parentId - parent table id
   * @param {String} args.tnp - parent table name
   * @returns {Promise<Object>}
   * @memberof BaseModel
   * @throws {Error}
   */
  async countByFk({ where, parentId, tnp, conditionGraph = null }) {
    try {
      return await this._run(
        this.$db
          .where(
            this._whereFk({
              parentId,
              tnp
            })
          )
          .count(`${this.tn}.${(this.pks[0] || this.columns[0]).cn} as count`)
          .xwhere(where, this.selectQuery(''))
          .conditionGraph(conditionGraph)
          .first()
      );
    } catch (e) {
      console.log(e);
      throw e;
    }
  }

  /**
   * Table row exists
   *
   * @param {String} id - ___ separated primary key string
   * @returns {Promise<boolean>} - true for exits and false for none
   */
  async exists(id, args?: { conditionGraph?: any }) {
    try {
      return Object.keys(await this.readByPk(id, args)).length !== 0;
    } catch (e) {
      console.log(e);
      throw e;
    }
  }

  /**
   * Table row exists
   *
   * @param {String} id - ___ separated primary key string
   * @returns {Promise<boolean>} - true for exits and false for none
   */
  async existsByFk({ id, parentId, tnp, conditionGraph = null }) {
    try {
      return (
        (await this.readByFk({ id, parentId, tnp, conditionGraph })).length !==
        0
      );
    } catch (e) {
      console.log(e);
      throw e;
    }
  }

  /**
   * Get the rows by group by
   *
   * @param {object} args
   * @param {String} args.cn - column name of this table()
   * @param {String} [args.fields] - commas separated column names of this table
   * @param {String} [args.having]  - having clause with conditions within ()
   * @param {String} [args.limit]  - number of rows to be limited (has default,min,max values in config)
   * @param {String} [args.offset] - offset from which to get the number of rows
   * @param {String} [args.sort]   - comma separated column names where each column name is cn ascending and -cn is cn descending
   * @returns {Promise<Object[]>} rows
   * @memberof BaseModel
   * @throws {Error}
   */
  async groupBy({ having, fields = '', column_name, limit, offset, sort }) {
    try {
      const columns = [
        ...(column_name ? [column_name] : []),
        ...fields.split(',').filter(Boolean)
      ];
      this.verifyGroupByColumns(columns);
      const query = this.$db
        .groupBy(columns)
        .count(`${(this.pks[0] || this.columns[0]).cn} as count`)
        // .select(columns)
        .select(this.selectQuery(columns.join(',')))
        .xhaving(having, this.selectQuery(''));

      this._paginateAndSort(query, { limit, offset, sort });

      return await this._run(query);
    } catch (e) {
      console.log(e);
      throw e;
    }
  }

  /**
   * Verifies if given columns are supported.
   * @throws Error if any column is not supported.
   */
  private verifyGroupByColumns(columns) {
    const formulaColumns = this.filterFormulaColumns(columns);
    if (formulaColumns.length > 0) {
      throw new Error(
        'Operation does not support: ' + formulaColumns.join(',')
      );
    }
  }

  /**
   * Returns an array of the columns that are of formula type.
   * @returns {Array<string>} - an array of the formula columns.
   */
  private filterFormulaColumns(columns: string[]) {
    return columns.filter(column => {
      return this.virtualColumns.find(
        col => col._cn === column && col?.formula
      );
    });
  }

  /**
   * Get the rows by aggregation by an aggregation function(s)
   *
   * @param {object} args
   * @param {String} args.func - comma separated aggregation functions
   * @param {String} args.cn - column name of this table()
   * @param {String} [args.fields] - commas separated column names of this table
   * @param {String} [args.having]  - having clause with conditions within ()
   * @param {String} [args.limit]  - number of rows to be limited (has default,min,max values in config)
   * @param {String} [args.offset] - offset from which to get the number of rows
   * @param {String} [args.sort]   - comma separated column names where each column name is cn ascending and -cn is cn descending
   * @returns {Promise<Object[]>} rows - aggregated rows by function names
   * @memberof BaseModel
   * @throws {Error}
   */
  async aggregate({
    having,
    fields = '',
    func,
    column_name,
    limit,
    offset,
    sort
  }) {
    try {
      const query = this.$db
        // .select(...fields.split(','))
        .select(this.selectQuery(fields))
        .xhaving(having, this.selectQuery(''));

      if (fields) {
        query.groupBy(...fields.split(','));
      }
      if (column_name) {
        query.groupBy(column_name);
      }
      if (func && column_name) {
        func.split(',').forEach(fn => query[fn](`${column_name} as ${fn}`));
      }

      this._paginateAndSort(query, { limit, offset, sort });

      return await this._run(query);
    } catch (e) {
      console.log(e);
      throw e;
    }
  }

  /**
   * Distribution of column values in the table
   *
   * @param {object} args
   * @param {String} [args.func=count] - comma separated aggregation functions
   * @param {String} args.cn - column name of this table()
   * @param {String} [args.steps]  - comma separated ascending numbers
   * @param {String} [args.min] - minimum value
   * @param {String} [args.max] - maximum value
   * @param {String} [args.step] - step value
   * @returns {Promise<Object[]>} Distributions of column values in table
   * @example
   * table.distribution({
   *   cn : 'price',
   *   steps: '0,100,200,300,400',
   *   func: 'sum,avg'
   * })
   * @example
   * table.distribution({
   *   cn : 'price',
   *   min: '0',
   *   max: '400',
   *   step: '100',
   *   func: 'sum,avg'
   * })
   * @memberof BaseModel
   * @throws {Error}
   */
  async distribution({ column_name, steps, func = 'count', min, max, step }) {
    try {
      column_name = this.aliasToColumn[column_name] || column_name;

      const ranges = [];

      const generateWindows = (ranges, _min, max, step) => {
        max = +max;
        step = +step;

        for (let i = 0; i < max / step; i++) {
          ranges.push([i * step + (i && 1), Math.min((i + 1) * step, max)]);
        }
      };

      if (!isNaN(+min) && !isNaN(+max) && !isNaN(+step)) {
        generateWindows(ranges, min, max, step);
      } else if (steps) {
        const splitArr = steps.split(',');
        for (let i = 0; i < splitArr.length - 1; i++) {
          ranges.push([+splitArr[i] + (i ? 1 : 0), splitArr[i + 1]]);
        }
      } else {
        const { min, max, step } = await this.$db
          .min(`${column_name} as min`)
          .max(`${column_name} as max`)
          .avg(`${column_name} as step`)
          .first();
        generateWindows(ranges, min, max, Math.round(step));
      }

      return (
        await this.dbDriver.unionAll(
          ranges.map(([start, end]) => {
            const query = this.$db.xwhere(
              `(${column_name},ge,${start})~and(${column_name},le,${end})`
            );
            if (func) {
              func
                .split(',')
                .forEach(fn => query[fn](`${column_name} as ${fn}`));
            }
            return this.isSqlite() ? this.dbDriver.select().from(query) : query;
          }),
          !this.isSqlite()
        )
      ).map((row, i) => {
        row.range = ranges[i].join('-');
        return row;
      });
    } catch (e) {
      console.log(e);
      throw e;
    }
  }

  /**
   * Get the list of distinct rows
   *
   * @param {object} args
   * @param {String} args.cn - column name of this table()
   * @param {String} [args.fields] - commas separated column names of this table
   * @param {String} [args.where]  - where clause with conditions within ()
   * @param {String} [args.limit]  - number of rows to be limited (has default,min,max values in config)
   * @param {String} [args.offset] - offset from which to get the number of rows
   * @param {String} [args.sort]   - comma separated column names where each column name is cn ascending and -cn is cn descending
   * @returns {Promise<Object[]>} rows
   * @memberof BaseModel
   * @throws {Error}
   */
  async distinct({
<<<<<<< HEAD
    column_name = '',
=======
    column_name,
>>>>>>> 4fe132db
    where,
    limit,
    offset,
    sort,
    conditionGraph = null
  }) {
    try {
      const query = this._buildDistinctQuery(
        column_name ? column_name.split(',') : []
      );
      query.xwhere(where, this.selectQuery('')).conditionGraph(conditionGraph);
      this._paginateAndSort(query, { limit, offset, sort });
      return await this._run(query);
    } catch (e) {
      console.log(e);
      throw e;
    }
  }

  /**
   * Builds a query string that will return distinct values for the given column
   * @param {string[]} columns - the column to query for distinct values
   * @returns {object} the query.
   */
  private _buildDistinctQuery(columns: string[]) {
    const query = this.$db;
    const formulaColumns = this.filterFormulaColumns(columns);
    const otherColumns = _.difference(columns, formulaColumns);
    if (!otherColumns.length && !formulaColumns.length) {
      query.distinct(this.selectQuery('')).distinct(...this.selectFormulas);
    }
    if (otherColumns.length) {
      query.distinct(this.selectQuery(otherColumns.join(',')));
    }
    if (formulaColumns.length) {
      query.distinct(...this.selectFormulasForColumns(formulaColumns));
    }
    return query;
  }

  /**
<<<<<<< HEAD
=======
   * Selects the formulas for the give columns.
   * @param {Array} sheet - The colums to select formulas for.
   * @returns Array of formulas.
   */
  private selectFormulasForColumns(columns: string[]) {
    return (this.virtualColumns || [])?.reduce((arr, v) => {
      if (
        v.formula?.value &&
        !v.formula?.error?.length &&
        columns.includes(v._cn)
      ) {
        arr.push(
          formulaQueryBuilder(
            v.formula?.tree,
            v._cn,
            this.dbDriver,
            this.aliasToColumn
          )
        );
      }
      return arr;
    }, []);
  }

  /**
   * Returns an array of the columns that are of formula type.
   * @returns {Array<string>} - an array of the formula columns.
   */
  private filterFormulaColumns(columns: string[]) {
    return columns.filter(column => {
      return this.virtualColumns.find(
        col => col._cn === column && col?.formula
      );
    });
  }

  /**
>>>>>>> 4fe132db
   * Runs raw query on database
   *
   * @param {String} queryString - query string
   * @param {Object[]} params - paramaterised values in an array for query
   * @returns {Promise} - return raw data from database driver
   */
  async raw(queryString, params = []) {
    try {
      const query = this.dbDriver.raw(queryString, params);
      return await this._run(query);
    } catch (e) {
      console.log(e);
      throw e;
    }
  }

  static findVirtualColumnName(virtualColumns, relation, type: 'hm' | 'bt') {
    return virtualColumns.find(
      v =>
        v?.[type]?.rtn === relation?.rtn &&
        v?.[type]?.tn === relation?.tn &&
        v?.[type]?.cn === relation?.cn
    )?._cn;
  }

  /**
   * Get child list and map to input parent
   *
   * @param {Object[]} parent - parent list array
   * @param {String} child - child table name
   * @param {Object} rest - index suffixed fields, limit, offset, where and sort
   * @param {Object} rest - index suffixed fields, limit, offset, where and sort
   * @param index - child table index
   * @returns {Promise<void>}
   * @private
   */
  async _getChildListInParent({ parent, child }, rest = {}, index, trx = null) {
    const driver = trx || this.dbDriver;

    const { where, limit, offset, sort, ...restArgs } = this._getChildListArgs(
      rest,
      index,
      child,
      'h'
    );

    const hmRelations =
      this.hasManyRelations.filter(({ tn }) => tn === child) || [];

<<<<<<< HEAD
    for (const { cn, tn, rtn } of hmRelations) {
      let { fields } = restArgs;
=======
    const childs = await this._run(
      driver.union(
        parent.map(p => {
          const id =
            p[_cn] ||
            p[this.columnToAlias?.[this.pks[0].cn] || this.pks[0].cn] ||
            p[this.pks[0].cn];
          const query = driver(this.dbModels[child].tnPath)
            .where(cn, id)
            .xwhere(where, this.dbModels[child].selectQuery(''))
            .select(this.dbModels[child].selectQuery(fields)); // ...fields.split(','));
>>>>>>> 4fe132db

      if (!this.dbModels[child]) {
        return;
      }
      const _cn = this.dbModels[child]?.columnToAlias?.[cn];

<<<<<<< HEAD
      if (fields !== '*' && fields.split(',').indexOf(cn) === -1) {
        fields += ',' + cn;
      }

      const childs = await this._run(
        driver.union(
          parent.map(p => {
            const id =
              p[this.columnToAlias?.[this.pks[0].cn] || this.pks[0].cn] ||
              p[this.pks[0].cn];
            const query = driver(this.dbModels[child].tnPath)
              .where(cn, id)
              .xwhere(where, this.dbModels[child].selectQuery(''))
              .select(this.dbModels[child].selectQuery(fields)); // ...fields.split(','));

            this._paginateAndSort(query, { sort, limit, offset }, null, true);
            return this.isSqlite() ? driver.select().from(query) : query;
          }),
          !this.isSqlite()
        )
      );

      const listColumnName = `${BaseModelSql.findVirtualColumnName(
        this.virtualColumns,
        { cn, rtn, tn },
        'hm'
      )}List`;
      const gs = _.groupBy(childs, _cn);
      parent.forEach(row => {
        if (!row[listColumnName]) row[listColumnName] = [];

        if (gs[row[this.pks[0]._cn]])
          row[listColumnName] = row[listColumnName].concat(
            gs[row[this.pks[0]._cn]] || []
          );
      });
    }
=======
    const gs = _.groupBy(childs, _cn);
    parent.forEach(row => {
      row[`${this.dbModels?.[child]?._tn || child}List`] =
        gs[row[_cn] || row[this.pks[0]._cn]] || [];
    });
>>>>>>> 4fe132db
  }

  /**
   * Get child list and map to input parent
   *
   * @param {Object[]} parent - parent list array
   * @param {String} child - child table name
   * @param {Object} rest - index suffixed fields, limit, offset, where and sort
   * @param index - child table index
   * @returns {Promise<void>}
   * @private
   */
  async _getManyToManyList({ parent, child }, rest = {}, index, trx = null) {
    const gs = await this._getGroupedManyToManyList(
      {
        rest,
        index,
        child,
        parentIds: parent.map(
          p => p[this.columnToAlias?.[this.pks[0].cn] || this.pks[0].cn]
        )
      },
      trx
    );
    parent.forEach((row, i) => {
      row[`${this.dbModels?.[child]?._tn || child}MMList`] = gs[i] || [];
    });
  }

  public async _getGroupedManyToManyList(
    { rest = {}, index = 0, child, parentIds },
    trx = null
  ) {
    const { where, limit, offset, sort, ...restArgs } = this._getChildListArgs(
      rest,
      index,
      child,
      'm'
    );
    const driver = trx || this.dbDriver;
    let { fields } = restArgs;
    const { tn, cn, vtn, vcn, vrcn, rtn, rcn } =
      this.manyToManyRelations.find(({ rtn }) => rtn === child) || {};
    // @ts-ignore
    // const _cn = this.dbModels[tn].columnToAlias?.[cn];

    if (fields !== '*' && fields.split(',').indexOf(cn) === -1) {
      fields += ',' + cn;
    }

    if (!this.dbModels[child]) {
      return;
    }

    const childs = await this._run(
      driver.union(
        parentIds.map(id => {
          const query = driver(this.dbModels[child].tnPath)
            .join(vtn, `${vtn}.${vrcn}`, `${rtn}.${rcn}`)
            .where(`${vtn}.${vcn}`, id) // p[this.columnToAlias?.[this.pks[0].cn] || this.pks[0].cn])
            .xwhere(where, this.dbModels[child].selectQuery(''))
            .select({
              [`${tn}_${vcn}`]: `${vtn}.${vcn}`,
              ...this.dbModels[child].selectQuery(fields)
            }); // ...fields.split(','));

          this._paginateAndSort(query, { sort, limit, offset }, null, true);
          return this.isSqlite() ? driver.select().from(query) : query;
        }),
        !this.isSqlite()
      )
    );

    const gs = _.groupBy(childs, `${tn}_${vcn}`);
    return parentIds.map(id => gs[id] || []);
  }

  /**
   * Gets child rows for a parent row in this table
   *
   * @param {Object} args
   * @param {String} args.child - child table name
   * @param {String} args.parentId - pk
   * @param {String} [args.fields=*] - commas separated column names of this table
   * @param {String} [args.where]  - where clause with conditions within ()
   * @param {String} [args.limit]  - number of rows to be limited (has default,min,max values in config)
   * @param {String} [args.offset] - offset from which to get the number of rows
   * @param {String} [args.sort]   - comma separated column names where each column name is cn ascending and -cn is cn descending
   * @returns {Promise<Object[]>} return child rows
   */
  async hasManyChildren({
    child,
    parentId,
    conditionGraph = null,
    ...args
  }: XcFilterWithAlias & { child: string; parentId: any }) {
    try {
      const { where, limit, offset, sort, ...restArgs } = this._getListArgs(
        args
      );
      let { fields } = restArgs;
      const { cn } = this.hasManyRelations.find(({ tn }) => tn === child) || {};

      if (fields === '*') {
        fields = `${child}.*`;
      }

      const query = this.dbDriver(this.dbModels[child].tnPath)
        // .select(...fields.split(','))
        .select(this.dbModels?.[child]?.selectQuery(fields) || fields)
        .where(cn, parentId)
        .conditionGraph(conditionGraph)
        .xwhere(where, this.selectQuery(''));

      this._paginateAndSort(query, { limit, offset, sort });
      return this._run(query);
    } catch (e) {
      console.log(e);
      throw e;
    }
  }

  /**
   * Gets parent list along with children list
   *
   * @param {Object} args
   * @param {String} args.childs - comma separated child table names
   * @param {String} [args.fields=*] - commas separated column names of this table
   * @param {String} [args.fields*=*] - commas separated column names of child table(* is a natural number 'i' where i is index of child table in comma separated list)
   * @param {String} [args.where]  - where clause with conditions within ()
   * @param {String} [args.where*] - where clause with conditions within ()(* is a natural number 'i' where i is index of child table in comma separated list)
   * @param {String} [args.limit]  - number of rows to be limited (has default,min,max values in config)
   * @param {String} [args.limit*] -  number of rows to be limited  of child table(* is a natural number 'i' where i is index of child table in comma separated list)
   * @param {String} [args.offset] - offset from which to get the number of rows
   * @param {String} [args.offset*] - offset from which to get the number of rows of child table(* is a natural number 'i' where i is index of child table in comma separated list)
   * @param {String} [args.sort]   - comma separated column names where each column name is cn ascending and -cn is cn descending
   * @param {String} [args.sort*] - comma separated column names where each column name is cn ascending and -cn is cn descending(* is a natural number 'i' where i is index of child table in comma separated list)
   * @returns {Promise<Object[]>}
   */

  // todo : add conditionGraph
  async hasManyList({ childs = '', where, fields, f, ...rest }) {
    fields = fields || f || '*';
    try {
      if (fields !== '*' && fields.split(',').indexOf(this.pks[0].cn) === -1) {
        fields += ',' + this.pks[0].cn;
      }

      const parent = await this.list({ childs, where, fields, ...rest });
      if (parent && parent.length) {
        await Promise.all(
          [...new Set(childs.split('.'))].map(
            (child, index) =>
              child &&
              this._getChildListInParent(
                {
                  parent,
                  child
                },
                rest,
                index
              )
          )
        );
      }
      return parent;
    } catch (e) {
      console.log(e);
      throw e;
    }
  }

  parentRelations(parents): Array<any> {
    return [...new Set(parents ? parents.split(',') : [])].reduce(
      (relations: [], parent) => {
        return relations.concat(
          this.belongsToRelations.filter(({ rtn }) => rtn === parent) || []
        );
      },
      []
    ) as Array<any>;
  }

  /**
   * Gets parent list along with children list and parent
   *
   * @param {Object} args
   * @param {String} args.childs - comma separated child table naes
   * @param {String} [args.fields=*] - commas separated column names of this table
   * @param {String} [args.fields*=*] - commas separated column names of child table(* is a natural number 'i' where i is index of child table in comma separated list)
   * @param {String} [args.where]  - where clause with conditions within ()
   * @param {String} [args.where*] - where clause with conditions within ()(* is a natural number 'i' where i is index of child table in comma separated list)
   * @param {String} [args.limit]  - number of rows to be limited (has default,min,max values in config)
   * @param {String} [args.limit*] -  number of rows to be limited  of child table(* is a natural number 'i' where i is index of child table in comma separated list)
   * @param {String} [args.offset] - offset from which to get the number of rows
   * @param {String} [args.offset*] - offset from which to get the number of rows of child table(* is a natural number 'i' where i is index of child table in comma separated list)
   * @param {String} [args.sort]   - comma separated column names where each column name is cn ascending and -cn is cn descending
   * @param {String} [args.sort*] - comma separated column names where each column name is cn ascending and -cn is cn descending(* is a natural number 'i' where i is index of child table in comma separated list)
   * @returns {Promise<Object[]>}
   */

  // todo : add conditionGraph
  // todo : implement nestedread
  async nestedList({ where, fields: fields1, f, ...rest }) {
    rest = Object.assign({}, this.defaultNestedQueryParams, rest);

    const { hm: childs = '', bt: parents = '', mm: many = '' } = rest;

    let fields = fields1 || f || '*';
    try {
      if (
        fields !== '*' &&
        this.pks[0] &&
        fields.split(',').indexOf(this.pks?.[0]?.cn) === -1
      ) {
        fields += ',' + this.pks[0].cn;
      }

      const parentRelations = this.parentRelations(parents);

      parentRelations.forEach(parent => {
        if (fields !== '*' && fields.split(',').indexOf(parent.cn) === -1) {
          fields += ',' + parent.cn;
        }
      });

      const items = await this.list({ childs, where, fields, ...rest });

      if (items && items.length) {
        await Promise.all(
          [...new Set(childs.split(','))].map(
            (child, index) =>
              child &&
              this._getChildListInParent(
                {
                  parent: items,
                  child
                },
                rest,
                index
              )
          )
        );
      }

      if (parentRelations.length)
        await Promise.all(
          parentRelations.map((parent, index): any => {
            const parentIds = [
              ...new Set(
                items.map(c => c[parent.cn] || c[this.columnToAlias[parent.cn]])
              )
            ];
            return this._belongsTo(
              {
                parent: parent.rtn,
                rcn: parent.rcn,
                parentIds,
                childs: items,
                cn: parent.cn,
                tn: parent.tn,
                ...rest
              },
              index
            );
          })
        );

      if (items && items.length) {
        await Promise.all(
          [...new Set(many.split(','))].map(
            (child, index) =>
              child &&
              this._getManyToManyList(
                {
                  parent: items,
                  child
                },
                rest,
                index
              )
          )
        );
      }

      return items;
    } catch (e) {
      console.log(e);
      throw e;
    }
  }

  async nestedRead(id, { where, fields: fields1, f, ...rest }, trx = null) {
    rest = Object.assign({}, this.defaultNestedQueryParams, rest);

    const { hm: childs = '', bt: parents = '', mm: many = '' } = rest;

    let fields = fields1 || f || '*';
    try {
      // todo: use fields in readbyPk
      if (
        fields !== '*' &&
        this.pks[0] &&
        fields.split(',').indexOf(this.pks[0].cn) === -1
      ) {
        fields += ',' + this.pks[0].cn;
      }

      const item = await this.readByPk(id, {}, trx);
      if (!item) return item;

      const parentRelations = this.parentRelations(parents);

      parentRelations.forEach(parent => {
        if (fields !== '*' && fields.split(',').indexOf(parent.cn) === -1) {
          fields += ',' + parent.cn;
        }
      });

      const items = Object.keys(item).length ? [item] : [];
      await this._extractedNestedChilds(
        items,
        childs,
        rest,
        parents,
        many,
        trx
      );

      return item;
    } catch (e) {
      console.log(e);
      throw e;
    }
  }

  async nestedInsert(data, trx = null, cookie?: any) {
    let driver;
    try {
      driver = trx ? trx : await this.dbDriver.transaction();
      const insertObj = this.mapAliasToColumn(data);
      let rowId = null;
      const postInsertOps = [];
      for (const [nestedProp, meta] of Object.entries(this.nestedProps)) {
        if (nestedProp in data || meta._cn in data) {
          const nestedData = data[nestedProp] ?? data[meta._cn];

          if (meta.bt) {
            insertObj[meta.bt.cn] =
              nestedData?.[
                this.dbModels[meta.bt.rtn].columnToAlias[meta.bt.rcn]
              ] ?? nestedData?.[meta.bt.rcn];
          } else if (meta.hm) {
            postInsertOps.push(async () => {
              const childModel = this.dbModels[meta.hm.tn];
              await driver(meta.hm.tn)
                .update({
                  [meta.hm.cn]: rowId
                })
                .whereIn(
                  childModel.pks[0].cn,
                  nestedData?.map(r => childModel._extractPksValues(r))
                );
            });
          } else if (meta.mm) {
            postInsertOps.push(async () => {
              const childModel = this.dbModels[meta.mm.rtn];
              const rows = nestedData.map(r => ({
                [meta.mm.vcn]: rowId,
                [meta.mm.vrcn]: childModel._extractPksValues(r)
              }));
              await driver(meta.mm.vtn).insert(rows);
            });
          }
        }
      }

      if ('beforeInsert' in this) {
        await this.beforeInsert(insertObj, driver, cookie);
      }

      let response;
      await this.validate(insertObj);

      const query = driver(this.tnPath).insert(insertObj);

      if (this.isPg() || this.dbDriver.clientType() === 'mssql') {
        query.returning(
          Object.entries(this.aliasToColumn).map(
            ([val, key]) => `${key} as ${val}`
          )
        );
        response = await this._run(query);
      }

      const ai = this.columns.find(c => c.ai);
      if (
        !response ||
        (typeof response?.[0] !== 'object' && response?.[0] !== null)
      ) {
        if (response?.length) {
          rowId = response[0];
        } else {
          rowId = (await this._run(query))[0];
        }

        if (ai) {
          // response = await this.readByPk(id)
          // response = await this.nestedRead(
          //   rowId,
          //   this.defaultNestedBtQueryParams,
          //   driver
          // );
        } else {
          response = data;
        }
      } else if (ai) {
        rowId = Array.isArray(response)
          ? response?.[0]?.[ai._cn]
          : response?.[ai._cn];
        // response = await this.nestedRead(
        //   Array.isArray(response)
        //     ? response?.[0]?.[ai._cn]
        //     : response?.[ai._cn],
        //   this.defaultNestedBtQueryParams,
        //   driver
        // );
      }

      if (Array.isArray(response)) {
        response = response[0];
      }

      if (response) rowId = this._extractPksValues(response);

      await Promise.all(postInsertOps.map(f => f()));

      if (rowId) {
        response = await this.nestedRead(
          rowId,
          this.defaultNestedBtQueryParams,
          driver
        );
      }

      await this.afterInsert(response, driver, cookie);

      if (!trx) {
        await driver.commit();
      }

      return Array.isArray(response) ? response[0] : response;
    } catch (e) {
      console.log(e);
      await this.errorInsert(e, data, trx, cookie);
      if (!trx) {
        await driver.rollback(e);
      }
      throw e;
    }
  }

  private async _extractedNestedChilds(
    items: any[],
    childs: string,
    rest,
    parents: string,
    many: string,
    trx = null
  ) {
    if (items && items.length) {
      await Promise.all(
        [...new Set(childs.split(','))].map(
          (child, index) =>
            child &&
            this._getChildListInParent(
              {
                parent: items,
                child
              },
              rest,
              index,
              trx
            )
        )
      );
    }

    const parentRelations = this.parentRelations(parents);

    await Promise.all(
      parentRelations.map((parent, index): any => {
        const parentIds = [
          ...new Set(
            items.map(c => c[parent.cn] || c[this.columnToAlias[parent.cn]])
          )
        ];
        return this._belongsTo(
          {
            parent: parent.rtn,
            rcn: parent.rcn,
            parentIds,
            childs: items,
            cn: parent.cn,
            tn: parent.tn,
            ...rest
          },
          index,
          trx
        );
      })
    );

    if (items && items.length) {
      await Promise.all(
        [...new Set(many.split(','))].map(
          (child, index) =>
            child &&
            this._getManyToManyList(
              {
                parent: items,
                child
              },
              rest,
              index,
              trx
            )
        )
      );
    }
  }

  // todo: naming
  public m2mNotChildren({ pid = null, assoc = null, ...args }): Promise<any> {
    if (pid === null || assoc === null) {
      return null;
    }
    // @ts-ignore
    const { tn, cn, vtn, vcn, vrcn, rtn, rcn } =
      this.manyToManyRelations.find(({ vtn }) => assoc === vtn) || {};
    const childModel = this.dbModels[rtn];

    const {
      fields,
      where,
      limit,
      offset,
      sort,
      condition,
      conditionGraph = null
    } = childModel._getListArgs(args);

    const query = childModel.$db
      .select(childModel.selectQuery(fields))
      .xwhere(where, childModel.selectQuery(''))
      .condition(condition, childModel.selectQuery(''))
      .conditionGraph(conditionGraph)
      .whereNotIn(
        rcn,
        childModel
          .dbDriver(this.dbModels[rtn].tnPath)
          .select(`${rtn}.${rcn}`)
          .join(vtn, `${rtn}.${rcn}`, `${vtn}.${vrcn}`)
          .where(`${vtn}.${vcn}`, pid)
      );
    childModel._paginateAndSort(query, { limit, offset, sort });

    return this._run(query);
  }

  // todo: naming
  public m2mNotChildrenCount({
    pid = null,
    assoc = null,
    ...args
  }): Promise<any> {
    if (pid === null || assoc === null) {
      return null;
    }
    // @ts-ignore
    const { tn, cn, vtn, vcn, vrcn, rtn, rcn } =
      this.manyToManyRelations.find(({ vtn }) => assoc === vtn) || {};
    const childModel = this.dbModels[rtn];

    const { where, condition, conditionGraph = null } = childModel._getListArgs(
      args
    );

    const query = childModel.$db
      .count(`${rcn} as count`)
      .xwhere(where, childModel.selectQuery(''))
      .condition(condition, childModel.selectQuery(''))
      .conditionGraph(conditionGraph)
      .whereNotIn(
        rcn,
        childModel
          .dbDriver(this.dbModels[rtn].tnPath)
          .select(`${rtn}.${rcn}`)
          .join(vtn, `${rtn}.${rcn}`, `${vtn}.${vrcn}`)
          .where(`${vtn}.${vcn}`, pid)
      )
      .first();

    return this._run(query);
  }

  /**
   * Gets child list along with its parent
   *
   * @param {Object} args
   * @param {String} args.parents - comma separated parent table names
   * @param {String} [args.fields=*] - commas separated column names of this table
   * @param {String} [args.fields*=*] - commas separated column names of parent table(* is a natural number 'i' where i is index of child table in comma separated list)
   * @param {String} [args.where]  - where clause with conditions within ()
   * @param {String} [args.limit]  - number of rows to be limited (has default,min,max values in config)
   * @param {String} [args.offset] - offset from which to get the number of rows
   * @param {String} [args.sort]   - comma separated column names where each column name is cn ascending and -cn is cn descending
   * @returns {Promise<Object[]>}
   */

  // todo : add conditionGraph
  async belongsTo({ parents, where, fields, f, ...rest }) {
    fields = fields || f || '*';
    try {
      const parentRelations = this.parentRelations(parents);

      parentRelations.forEach(parent => {
        if (fields !== '*' && fields.split(',').indexOf(parent.cn) === -1) {
          fields += ',' + parent.cn;
        }
      });

      const childs = await this.list({ where, fields, ...rest });

      await Promise.all(
        parentRelations.map((parent, index) => {
          const parentIds = [
            ...new Set(
              childs.map(c => c[parent.cn] || c[this.columnToAlias[parent.cn]])
            )
          ];
          return this._belongsTo(
            {
              parent: parent.rtn,
              rcn: parent.rcn,
              parentIds,
              childs,
              cn: parent.cn,
              tn: parent.tn,
              ...rest
            },
            index
          );
        })
      );

      return childs;
    } catch (e) {
      console.log(e);
      throw e;
    }
  }

  /**
   * Get parent and map to input child
   *
   * @param {String} parent - parent table name
   * @param {Object} childs - children list
   * @param {Object} rest - index suffixed fields, limit, offset, where and sort
   * @param index - child table index
   * @param {String} [args.fields*=*] - commas separated column names of parent table(* is a natural number 'i' where i is index of child table in comma separated list)
   * @returns {Promise<void>}
   * @private
   */
  async _belongsTo(
    { parent, rcn, parentIds, childs, cn, ...rest },
    index,
    trx = null
  ) {
    const driver = trx || this.dbDriver;
    let { fields } = this._getChildListArgs(rest, index, parent, 'b');
    if (fields !== '*' && fields.split(',').indexOf(rcn) === -1) {
      fields += ',' + rcn;
    }

    if (!this.dbModels[parent]) return;

    const parents = await this._run(
      driver(this.dbModels[parent].tnPath)
        // .select(...fields.split(',')
        .select(this.dbModels[parent].selectQuery(fields))
        .whereIn(rcn, parentIds)
    );

    const gs = _.groupBy(
      parents,
      this.dbModels[parent]?.columnToAlias?.[rcn] || rcn
    );

    const listColumnName = `${BaseModelSql.findVirtualColumnName(
      this.virtualColumns,
      { cn, rtn: parent, tn: rest.tn },
      'bt'
    )}Read`;
    childs.forEach(row => {
      row[listColumnName] = gs[row[this?.columnToAlias?.[cn] || cn]]?.[0];
    });
  }

  /**
   * Returns key value paired grouped children list
   *
   * @param {Object} args
   * @param {String} args.child - child table name
   * @param {String[]} ids  - array of parent primary keys
   * @param {String} [args.where]  - where clause with conditions within ()
   * @param {String} [args.limit]  - number of rows to be limited (has default,min,max values in config)
   * @param {String} [args.offset] - offset from which to get the number of rows
   * @param {String} [args.sort]   - comma separated column names where each column name is cn ascending and -cn is cn descending
   * @returns {Promise<Object.<string, Object[]>>}  key will be parent pk and value will be child list
   */
  async hasManyListGQL({ child, ids, ...rest }) {
    try {
      const {
        where,
        limit,
        offset,
        conditionGraph,
        sort
        // ...restArgs
      } = this.dbModels[child]._getListArgs(rest);
      // let { fields } = restArgs;
      // todo: get only required fields
      let fields = '*';

      const { cn } = this.hasManyRelations.find(({ tn }) => tn === child) || {};

      if (fields !== '*' && fields.split(',').indexOf(cn) === -1) {
        fields += ',' + cn;
      }

      fields = fields
        .split(',')
        .map(c => `${child}.${c}`)
        .join(',');

      const childs = await this._run(
        this._paginateAndSort(
          this.dbDriver.queryBuilder().from(
            this.dbDriver
              .union(
                ids.map(p => {
                  const query = this.dbDriver(this.dbModels[child].tnPath)
                    .where({ [cn]: p })
                    .conditionGraph(conditionGraph)
                    .xwhere(where, this.selectQuery(''))
                    // .select(...fields.split(','));
                    .select(this.dbModels?.[child]?.selectQuery(fields));

                  this.dbModels?.[child]?._paginateAndSort(
                    query,
                    { limit, sort, offset },
                    child
                  );
                  return this.isSqlite()
                    ? this.dbDriver.select().from(query)
                    : query;
                }),
                !this.isSqlite()
              )
              .as('list')
          ),
          { ignoreLimit: true } as any,
          child
        )
      );

      // return _.groupBy(childs, cn);
      return _.groupBy(childs, this.dbModels?.[child]?.columnToAlias[cn]);
    } catch (e) {
      console.log(e);
      throw e;
    }
  }

  isSqlite() {
    return this.clientType === 'sqlite3';
  }

  isMssql() {
    return this.clientType === 'mssql';
  }

  /**
   * Returns key value paired grouped children list
   *
   * @param {Object} args
   * @param {String} args.child - child table name
   * @param {String[]} ids  - array of parent primary keys
   * @param {String} [args.where]  - where clause with conditions within ()
   * @param {String} [args.limit]  - number of rows to be limited (has default,min,max values in config)
   * @param {String} [args.offset] - offset from which to get the number of rows
   * @param {String} [args.sort]   - comma separated column names where each column name is cn ascending and -cn is cn descending
   * @returns {Promise<Object.<string, Object[]>>}  key will be parent pk and value will be child list
   */
  async hasManyListCount({ child, ids, ...rest }) {
    try {
      const { where, conditionGraph } = this._getChildListArgs(rest);

      const { cn } = this.hasManyRelations.find(({ tn }) => tn === child) || {};

      const childs = await this._run(
        this.dbDriver.unionAll(
          ids.map(p => {
            const query = this.dbDriver(this.dbModels[child].tnPath)
              .count(`${cn} as count`)
              .where({ [cn]: p })
              .xwhere(where, this.selectQuery(''))
              .conditionGraph(conditionGraph)
              .first();
            return this.isSqlite() ? this.dbDriver.select().from(query) : query;
          }),
          !this.isSqlite()
        )
      );

      return childs.map(({ count }) => count);
      // return _.groupBy(childs, cn);
    } catch (e) {
      console.log(e);
      throw e;
    }
  }

  /**
   * Adds default params to limit, ofgste and sort params
   *
   * @param {Object} query - knex query builder
   * @param {Object} args
   * @param {string} args.limit - limit
   * @param {string} args.offset - offset
   * @param {string} args.sort - sort
   * @returns {Object} query appended with paginate and sort params
   * @private
   */
  _paginateAndSort(
    query,
    {
      limit = 20,
      offset = 0,
      sort = '',
      ignoreLimit = false
    }: XcFilter & { ignoreLimit?: boolean },
    table?: string,
    isUnion?: boolean
  ) {
    query.offset(offset);
    if (!ignoreLimit) query.limit(limit);

    if (!table && !sort && this.clientType === 'mssql' && !isUnion) {
      sort =
        this.columns
          .filter(c => c.pk)
          .map(c => `${c.cn}`)
          .join(',') || `${this.columns[0].cn}`;
    }

    if (sort) {
      sort.split(',').forEach(o => {
        if (o[0] === '-') {
          query.orderBy(this.columnToAlias[o.slice(1)] || o.slice(1), 'desc');
        } else {
          query.orderBy(this.columnToAlias[o] || o, 'asc');
        }
      });
    }

    return query;
  }

  /**
   * Runs a query built by knex, measure and logs time
   *
   * @param query
   * @returns {Promise<*>}
   * @private
   */
  @generateS3SignedUrls()
  async _run(query) {
    try {
      if (this.config.log) {
        const q = query.toQuery();
        console.time(q);
        const data = await query;
        console.timeEnd(q);
        return data;
      } else {
        return await query;
      }
    } catch (e) {
      throw e;
    }
  }

  /**
   * Gets the default list of args for querying a table
   *
   * @param {Object} args - fields,where,limit,offset,sort indexed
   * @returns {Object} consisting of fields,where,limit,offset,sort
   * @private
   */
  _getListArgs(args: XcFilterWithAlias): XcFilter {
    const obj: XcFilter = {};
    obj.where = args.where || args.w || '';
    obj.having = args.having || args.h || '';
    obj.condition = args.condition || args.c || {};
    obj.conditionGraph = args.conditionGraph || {};
    obj.limit = Math.max(
      Math.min(
        args.limit || args.l || this.config.limitDefault,
        this.config.limitMax
      ),
      this.config.limitMin
    );
    obj.offset = Math.max(+(args.offset || args.o) || 0, 0);
    obj.fields = args.fields || args.f || '*';
    obj.sort = args.sort || args.s || this.pks?.[0]?.cn;
    return obj;
  }

  /**
   * Gets the default args for child list
   *
   * @param {Object} args - fields,where,limit,offset,sort indexed
   * @param {Number} index
   * @returns {Object} consisting of fields*,where*,limit*,offset*,sort*
   * @private
   */
  _getChildListArgs(args: any, index?: number, child?: string, prefix = '') {
    index++;
    const obj: XcFilter = {};
    obj.where = args[`${prefix}where${index}`] || args[`w${index}`] || '';
    obj.limit = Math.max(
      Math.min(
        args[`${prefix}limit${index}`] ||
          args[`${prefix}l${index}`] ||
          this.config.limitDefault,
        this.config.limitMax
      ),
      this.config.limitMin
    );
    obj.offset =
      args[`${prefix}offset${index}`] || args[`${prefix}o${index}`] || 0;
    obj.fields = args[`${prefix}fields${index}`] || args[`f${index}`];
    obj.sort = args[`${prefix}sort${index}`] || args[`${prefix}s${index}`];

    obj.fields = obj.fields
      ? `${obj.fields},${this.getTablePKandPVFields(child)}`
      : this.getTablePKandPVFields(child);

    return obj;
  }

  public getTablePKandPVFields(table?: string): string {
    return (
      this.dbModels[table || this.tn]?.columns
        ?.filter(col => col.pk || col.pv)
        .map(col => col.cn) || ['*']
    ).join(',');
  }

  // @ts-ignore
  public selectQuery(fields) {
    const fieldsArr = fields.split(',');
    const selectObj =
      this.columns?.reduce((selectObj, col) => {
        if (
          !fields ||
          fieldsArr.includes('*') ||
          fieldsArr.includes(`${this.tn}.*`) ||
          fieldsArr.includes(`${this.tn}.${col._cn}`) ||
          fieldsArr.includes(`${this.tn}.${col.cn}`) ||
          fieldsArr.includes(col._cn) ||
          fieldsArr.includes(col.cn)
        ) {
          selectObj[col._cn] = `${this.tn}.${col.cn}`;
        }
        return selectObj;
      }, {}) || '*';

    return selectObj;
  }

  // @ts-ignore
  public get columnToAlias() {
    return this.columns?.reduce((selectObj, col) => {
      selectObj[col.cn] = col._cn;
      return selectObj;
    }, {});
  }

  // @ts-ignore
  public get aliasToColumn() {
    return this.columns?.reduce((selectObj, col) => {
      selectObj[col._cn] = col.cn;
      return selectObj;
    }, {});
  }

  // @ts-ignore
  public mapAliasToColumn(data) {
    const obj = {};
    for (const col of this.columns) {
      if (col._cn in data) {
        obj[col.cn] = data[col._cn];
      } else if (col.cn in data) {
        obj[col.cn] = data[col.cn];
      }
    }
    return obj;
  }

  protected get defaultNestedBtQueryParams(): any {
    return Object.entries(this.defaultNestedQueryParams || {}).reduce(
      (paramsObj, [key, val]) => {
        if (key.startsWith('bfield') || key.startsWith('bf') || key === 'bt') {
          return { ...paramsObj, [key]: val };
        }
        return paramsObj;
      },
      {}
    );
  }

  protected get defaultNestedQueryParams(): any {
    if (!this._defaultNestedQueryParams) {
      // generate default nested fields args based on virtual column list
      try {
        const nestedFields: {
          [key: string]: string[];
        } = (this.virtualColumns || []).reduce(
          (obj, vc) => {
            if (vc.hm) {
              obj.hm.push(vc.hm.tn);
            } else if (vc.bt) {
              obj.bt.push(vc.bt.rtn);
            } else if (vc.mm) {
              obj.mm.push(vc.mm.rtn);
            }
            return obj;
          },
          { hm: [], bt: [], mm: [] }
        );

        // todo: handle if virtual column missing
        // construct fields args based on lookup columns
        const fieldsObj = (this.virtualColumns || []).reduce((obj, vc) => {
          if (!vc.lk) {
            return obj;
          }

          let key;
          let index;
          let column;

          switch (vc.lk.type) {
            case 'mm':
              index = nestedFields.mm.indexOf(vc.lk.ltn) + 1;
              key = `mfields${index}`;
              column = vc.lk.lcn;
              break;
            case 'hm':
              index = nestedFields.hm.indexOf(vc.lk.ltn) + 1;
              key = `hfields${index}`;
              column = vc.lk.lcn;
              break;
            case 'bt':
              index = nestedFields.bt.indexOf(vc.lk.ltn) + 1;
              key = `bfields${index}`;
              column = vc.lk.lcn;
              break;
          }

          if (index && column) {
            obj[key] = `${obj[key] ? `${obj[key]},` : ''}${column}`;
          }

          return obj;
        }, {});
        this._defaultNestedQueryParams = {
          ...Object.entries(nestedFields).reduce(
            (ro, [k, a]) => ({ ...ro, [k]: a.join(',') }),
            {}
          ),
          ...fieldsObj
        };
      } catch (e) {
        return {};
      }
    }
    return this._defaultNestedQueryParams;
  }

  protected get nestedProps(): { [prop: string]: any } {
    if (!this._nestedProps) {
      this._nestedProps = (this.virtualColumns || [])?.reduce((obj, v) => {
        if (v.bt) {
          const prop = `${v._cn}Read`;
          obj[prop] = v;
          this._nestedPropsModels[prop] = this.dbModels[v.bt?.rtn];
        } else if (v.hm) {
          const prop = `${v._cn}List`;
          obj[prop] = v;
          this._nestedPropsModels[prop] = this.dbModels[v.hm?.tn];
        } else if (v.mm) {
          const prop = `${this.dbModels[v.mm.rtn]._tn}MMList`;
          obj[prop] = v;
          this._nestedPropsModels[prop] = this.dbModels[v.mm?.rtn];
        }
        return obj;
      }, {});
    }
    return this._nestedProps;
  }

  protected get selectFormulas() {
    if (!this._selectFormulas) {
      this._selectFormulas = (this.virtualColumns || [])?.reduce((arr, v) => {
        if (v.formula?.value && !v.formula?.error?.length) {
          arr.push(
            formulaQueryBuilder(
              v.formula?.tree,
              v._cn,
              this.dbDriver,
              this.aliasToColumn
            )
          );
        }
        return arr;
      }, []);
    }
    return this._selectFormulas;
  }

  /**
   * Selects the formulas for the give columns.
   * @param {Array} sheet - The colums to select formulas for.
   * @returns Array of formulas.
   */
  private selectFormulasForColumns(columns: string[]) {
    return (this.virtualColumns || [])?.reduce((arr, v) => {
      if (
        v.formula?.value &&
        !v.formula?.error?.length &&
        columns.includes(v._cn)
      ) {
        arr.push(
          formulaQueryBuilder(
            v.formula?.tree,
            v._cn,
            this.dbDriver,
            this.aliasToColumn
          )
        );
      }
      return arr;
    }, []);
  }

  protected get selectFormulasObj() {
    if (!this._selectFormulasObj) {
      this._selectFormulasObj = (this.virtualColumns || [])?.reduce(
        (obj, v) => {
          if (v.formula?.value && !v.formula?.error?.length) {
            obj[v._cn] = formulaQueryBuilder(
              v.formula?.tree,
              null,
              this.dbDriver,
              this.aliasToColumn
            );
          }
          return obj;
        },
        {}
      );
    }
    return this._selectFormulasObj;
  }

  // todo: optimize
  protected get selectRollups() {
    return (this.virtualColumns || [])?.reduce((arr, v) => {
      if (v.rl) {
        arr.push(
          genRollupSelect({
            tn: this.tn,
            knex: this.dbDriver,
            rollup: v.rl,
            hasMany: this.hasManyRelations,
            manyToMany: this.manyToManyRelations
          }).as(v._cn)
        );
      }
      return arr;
    }, []);
  }

  // todo: optimize
  public async extractCsvData(args: any = {}, fields = null) {
    const defaultNestedQueryParams = { ...this.defaultNestedQueryParams };

    // // get all nested props by default
    // for (const key of Object.keys(defaultNestedQueryParams)) {
    //   if (key.indexOf('fields') > -1) {
    //     defaultNestedQueryParams[key] = '*';
    //   }
    // }

    let offset = +args.offset || 0;
    const limit = 100;
    // const size = +process.env.NC_EXPORT_MAX_SIZE || 1024;
    const timeout = +process.env.NC_EXPORT_MAX_TIMEOUT || 5000;
    const csvRows = [];
    const startTime = process.hrtime();
    let elapsed, temp;

    for (
      elapsed = 0;
      elapsed < timeout;
      offset += limit,
        temp = process.hrtime(startTime),
        elapsed = temp[0] * 1000 + temp[1] / 1000000
    ) {
      const rows = await this.nestedList({
        ...defaultNestedQueryParams,
        ...args,
        offset,
        limit
      });

      if (!rows?.length) {
        offset = -1;
        break;
      }

      for (const row of rows) {
        const csvRow = {};

        for (const column of this.columns) {
          if (column._cn in row) {
            csvRow[column._cn] = this.serializeCellValue({
              value: row[column._cn],
              column
            });
          }
        }

        for (const vColumn of this.virtualColumns) {
          if (vColumn._cn in row && !vColumn.bt && !vColumn.hm && !vColumn.mm) {
            if (vColumn.lk) {
            } else {
              csvRow[vColumn._cn] = row[vColumn._cn];
            }
          }
        }

        for (const [prop, col] of Object.entries(this.nestedProps)) {
          const refModel = this._nestedPropsModels[prop];

          const mapPropFn = (alias, colAlias) => {
            if (Array.isArray(row[prop])) {
              csvRow[alias] = row[prop].map(r =>
                refModel.serializeCellValue({
                  value: r[colAlias],
                  columnName: colAlias
                })
              );
            } else if (row[prop]) {
              csvRow[alias] = refModel.serializeCellValue({
                value: row?.[prop]?.[colAlias],
                columnName: colAlias
              });
            }
          };

          if (prop in row) {
            // todo: optimize
            for (const vColumn of this.virtualColumns) {
              if (vColumn.lk) {
                if (
                  col.hm &&
                  vColumn.lk.type === 'hm' &&
                  col.hm.tn === vColumn.lk.ltn
                ) {
                  mapPropFn(vColumn._cn, vColumn.lk._lcn);
                } else if (
                  col.mm &&
                  vColumn.lk.type === 'mm' &&
                  col.mm.rtn === vColumn.lk.ltn
                ) {
                  mapPropFn(vColumn._cn, vColumn.lk._lcn);
                }
                if (
                  col.bt &&
                  vColumn.lk.type === 'bt' &&
                  col.bt.rtn === vColumn.lk.ltn
                ) {
                  mapPropFn(vColumn._cn, vColumn.lk._lcn);
                }
              }
            }
          }
          mapPropFn(col._cn, refModel.primaryColAlias);
        }
        csvRows.push(csvRow);
      }
    }

    const data = Papaparse.unparse(
      {
        fields:
          fields &&
          fields.filter(
            f =>
              this.columns.some(c => c._cn === f) ||
              this.virtualColumns.some(c => c._cn === f)
          ),
        data: csvRows
      },
      {
        escapeFormulae: true
      }
    );
    return { data, offset, elapsed };
  }

  public serializeCellValue({
    value,
    ...args
  }: {
    column?: any;
    value: any;
    columnName?: string;
  }) {
    if (!args.column && !args.columnName) {
      return value;
    }
    const column =
      args.column || this.columns.find(c => c._cn === args.columnName);

    switch (column?.uidt) {
      case 'Attachment': {
        let data = value;
        try {
          if (typeof value === 'string') {
            data = JSON.parse(value);
          }
        } catch {}

        return (data || []).map(
          attachment =>
            `${encodeURI(attachment.title)}(${encodeURI(attachment.url)})`
        );
      }
      default:
        if (value && typeof value === 'object') {
          return JSON.stringify(value);
        }
        return value;
    }
  }

  public get primaryColRef(): string {
    return this._primaryColRef?.cn;
  }

  public get primaryColAlias(): string {
    return this._primaryColRef?._cn;
  }
}

export { BaseModelSql };
/**
 * @copyright Copyright (c) 2021, Xgene Cloud Ltd
 *
 * @author Naveen MR <oof1lab@gmail.com>
 * @author Pranav C Balan <pranavxc@gmail.com>
 *
 * @license GNU AGPL version 3 or any later version
 *
 * This program is free software: you can redistribute it and/or modify
 * it under the terms of the GNU Affero General Public License as
 * published by the Free Software Foundation, either version 3 of the
 * License, or (at your option) any later version.
 *
 * This program is distributed in the hope that it will be useful,
 * but WITHOUT ANY WARRANTY; without even the implied warranty of
 * MERCHANTABILITY or FITNESS FOR A PARTICULAR PURPOSE.  See the
 * GNU Affero General Public License for more details.
 *
 * You should have received a copy of the GNU Affero General Public License
 * along with this program. If not, see <http://www.gnu.org/licenses/>.
 *
 */<|MERGE_RESOLUTION|>--- conflicted
+++ resolved
@@ -1082,18 +1082,6 @@
   }
 
   /**
-   * Returns an array of the columns that are of formula type.
-   * @returns {Array<string>} - an array of the formula columns.
-   */
-  private filterFormulaColumns(columns: string[]) {
-    return columns.filter(column => {
-      return this.virtualColumns.find(
-        col => col._cn === column && col?.formula
-      );
-    });
-  }
-
-  /**
    * Get the rows by aggregation by an aggregation function(s)
    *
    * @param {object} args
@@ -1241,11 +1229,7 @@
    * @throws {Error}
    */
   async distinct({
-<<<<<<< HEAD
-    column_name = '',
-=======
     column_name,
->>>>>>> 4fe132db
     where,
     limit,
     offset,
@@ -1287,33 +1271,6 @@
   }
 
   /**
-<<<<<<< HEAD
-=======
-   * Selects the formulas for the give columns.
-   * @param {Array} sheet - The colums to select formulas for.
-   * @returns Array of formulas.
-   */
-  private selectFormulasForColumns(columns: string[]) {
-    return (this.virtualColumns || [])?.reduce((arr, v) => {
-      if (
-        v.formula?.value &&
-        !v.formula?.error?.length &&
-        columns.includes(v._cn)
-      ) {
-        arr.push(
-          formulaQueryBuilder(
-            v.formula?.tree,
-            v._cn,
-            this.dbDriver,
-            this.aliasToColumn
-          )
-        );
-      }
-      return arr;
-    }, []);
-  }
-
-  /**
    * Returns an array of the columns that are of formula type.
    * @returns {Array<string>} - an array of the formula columns.
    */
@@ -1326,7 +1283,6 @@
   }
 
   /**
->>>>>>> 4fe132db
    * Runs raw query on database
    *
    * @param {String} queryString - query string
@@ -1376,29 +1332,14 @@
     const hmRelations =
       this.hasManyRelations.filter(({ tn }) => tn === child) || [];
 
-<<<<<<< HEAD
     for (const { cn, tn, rtn } of hmRelations) {
       let { fields } = restArgs;
-=======
-    const childs = await this._run(
-      driver.union(
-        parent.map(p => {
-          const id =
-            p[_cn] ||
-            p[this.columnToAlias?.[this.pks[0].cn] || this.pks[0].cn] ||
-            p[this.pks[0].cn];
-          const query = driver(this.dbModels[child].tnPath)
-            .where(cn, id)
-            .xwhere(where, this.dbModels[child].selectQuery(''))
-            .select(this.dbModels[child].selectQuery(fields)); // ...fields.split(','));
->>>>>>> 4fe132db
 
       if (!this.dbModels[child]) {
         return;
       }
       const _cn = this.dbModels[child]?.columnToAlias?.[cn];
 
-<<<<<<< HEAD
       if (fields !== '*' && fields.split(',').indexOf(cn) === -1) {
         fields += ',' + cn;
       }
@@ -1407,6 +1348,7 @@
         driver.union(
           parent.map(p => {
             const id =
+              p[_cn] ||
               p[this.columnToAlias?.[this.pks[0].cn] || this.pks[0].cn] ||
               p[this.pks[0].cn];
             const query = driver(this.dbModels[child].tnPath)
@@ -1436,13 +1378,6 @@
           );
       });
     }
-=======
-    const gs = _.groupBy(childs, _cn);
-    parent.forEach(row => {
-      row[`${this.dbModels?.[child]?._tn || child}List`] =
-        gs[row[_cn] || row[this.pks[0]._cn]] || [];
-    });
->>>>>>> 4fe132db
   }
 
   /**
