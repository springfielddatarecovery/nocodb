--- conflicted
+++ resolved
@@ -56,26 +56,6 @@
   }
 
   static async insert(column: Partial<FormViewColumn>, ncMeta = Noco.ncMeta) {
-<<<<<<< HEAD
-    const insertObj: Partial<FormViewColumn> = {
-      fk_view_id: column.fk_view_id,
-      fk_column_id: column.fk_column_id,
-      order: await ncMeta.metaGetNextOrder(MetaTable.FORM_VIEW_COLUMNS, {
-        fk_view_id: column.fk_view_id,
-      }),
-      show: column.show,
-      project_id: column.project_id,
-      base_id: column.base_id,
-      label: column.label,
-      help: column.help,
-      description: column.description,
-      required: column.required,
-      enable_scanner: column.enable_scanner,
-    };
-
-    if (column.meta) {
-      insertObj.meta = serializeJSON(column.meta);
-=======
     const insertObj = extractProps(column, [
       'fk_view_id',
       'fk_column_id',
@@ -86,6 +66,7 @@
       'help',
       'description',
       'required',
+      'enable_scanner',
       'meta',
     ]);
 
@@ -98,7 +79,6 @@
 
     if (insertObj.meta) {
       insertObj.meta = serializeJSON(insertObj.meta);
->>>>>>> 64875150
     }
 
     if (!(insertObj.project_id && insertObj.base_id)) {
