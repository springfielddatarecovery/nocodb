--- conflicted
+++ resolved
@@ -113,10 +113,7 @@
         column.meta && typeof column.meta === 'object'
           ? JSON.stringify(column.meta)
           : column.meta,
-<<<<<<< HEAD
       public: column.public === true
-=======
->>>>>>> 66e82a39
     };
 
     if (column.validate) {
