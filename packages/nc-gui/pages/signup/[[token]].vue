<script setup lang="ts">
import { validatePassword } from 'nocodb-sdk'
import { definePageMeta, isEmail, navigateTo, reactive, ref, useApi, useGlobal, useI18n, useNuxtApp, useRoute } from '#imports'

definePageMeta({
  requiresAuth: false,
})

const { $e } = useNuxtApp()

const route = useRoute()

const { appInfo, signIn } = useGlobal()

const { api, isLoading, error } = useApi({ useGlobalInstance: true })

const { t } = useI18n()

const formValidator = ref()

const subscribe = ref(false)

const form = reactive({
  email: '',
  password: '',
})

const formRules = {
  email: [
    // E-mail is required
    { required: true, message: t('msg.error.signUpRules.emailReqd') },
    // E-mail must be valid format
    {
      validator: (_: unknown, v: string) => {
        return new Promise((resolve, reject) => {
          if (!v?.length || isEmail(v)) return resolve(true)
          reject(new Error(t('msg.error.signUpRules.emailInvalid')))
        })
      },
      message: t('msg.error.signUpRules.emailInvalid'),
    },
  ],
  password: [
    {
      validator: (_: unknown, v: string) => {
        return new Promise((resolve, reject) => {
          const { error, valid } = validatePassword(v)
          if (valid) return resolve(true)
          reject(new Error(error))
        })
      },
    },
  ],
}

async function signUp() {
  if (!formValidator.value.validate()) return

  resetError()

  const data: any = {
    ...form,
    token: route.params.token,
  }

  data.ignore_subscribe = !subscribe.value

  api.auth.signup(data).then(async ({ token }) => {
    signIn(token!)

    await navigateTo('/')

    $e('a:auth:sign-up')
  })
}

function resetError() {
  if (error.value) error.value = null
}
</script>

<template>
  <NuxtLayout>
    <div class="md:bg-primary bg-opacity-5 signup h-full min-h-[600px] flex flex-col justify-center items-center">
      <div
        class="bg-white mt-[60px] relative flex flex-col justify-center gap-2 w-full max-w-[500px] mx-auto p-8 md:(rounded-lg border-1 border-gray-200 shadow-xl)"
      >
<<<<<<< HEAD
        <LazyGeneralNocoIcon
          class="color-transition hover:(ring ring-accent) hover:(ring ring-accent ring-opacity-100)"
          :animate="isLoading"
        />
=======
        <LazyGeneralNocoIcon class="color-transition hover:(ring ring-accent ring-opacity-100)" :animate="isLoading" />
>>>>>>> 70d3d1f5

        <h1 class="prose-2xl font-bold self-center my-4">
          {{ $t('general.signUp') }}
          {{ $route.query.redirect_to === '/referral' ? '& REFER' : '' }}
          {{ $route.query.redirect_to === '/pricing' ? '& BUY' : '' }}
        </h1>

        <h2 v-if="appInfo.firstUser" class="prose !text-primary font-semibold self-center">
          {{ $t('msg.info.signUp.superAdmin') }}
        </h2>

        <a-form ref="formValidator" :model="form" layout="vertical" no-style @finish="signUp">
          <Transition name="layout">
            <div v-if="error" class="self-center mb-4 bg-red-500 text-white rounded-lg w-3/4 mx-auto p-1">
              <div class="flex items-center gap-2 justify-center">
                <MaterialSymbolsWarning />
                <div class="break-words">{{ error }}</div>
              </div>
            </div>
          </Transition>

          <a-form-item :label="$t('labels.email')" name="email" :rules="formRules.email">
            <a-input v-model:value="form.email" size="large" :placeholder="$t('msg.info.signUp.workEmail')" @focus="resetError" />
          </a-form-item>

          <a-form-item :label="$t('labels.password')" name="password" :rules="formRules.password">
            <a-input-password
              v-model:value="form.password"
              size="large"
              class="password"
              :placeholder="$t('msg.info.signUp.enterPassword')"
              @focus="resetError"
            />
          </a-form-item>

          <div class="self-center flex flex-col flex-wrap gap-4 items-center mt-4">
            <button class="scaling-btn bg-opacity-100" type="submit">
              <span class="flex items-center gap-2">
                <MaterialSymbolsRocketLaunchOutline />

                {{ $t('general.signUp') }}
              </span>
            </button>

            <a
              v-if="appInfo.googleAuthEnabled"
              :href="`${api.instance.defaults.baseURL}/auth/google`"
              class="scaling-btn bg-opacity-100 after:(!bg-white) !text-primary !no-underline"
            >
              <span class="flex items-center gap-2">
                <LogosGoogleGmail />

                Sign up with Google
              </span>
            </a>

            <div class="flex items-center gap-2">
              <a-switch
                v-model:checked="subscribe"
                size="small"
                class="my-1 hover:(ring ring-accent ring-opacity-100) focus:(!ring !ring-accent ring-opacity-100)"
              />
              <div class="prose-xs text-gray-500">Subscribe to our weekly newsletter</div>
            </div>

            <div class="text-end prose-sm">
              {{ $t('msg.info.signUp.alreadyHaveAccount') }}

              <nuxt-link to="/signin">{{ $t('general.signIn') }}</nuxt-link>
            </div>
          </div>
        </a-form>
      </div>

      <div class="prose-sm mt-4 text-gray-500">
        By signing up, you agree to the
        <a class="prose-sm !text-gray-500 underline" target="_blank" href="https://nocodb.com/policy-nocodb">Terms of Service</a>
      </div>
    </div>
  </NuxtLayout>
</template>

<style lang="scss">
.signup {
  .ant-input-affix-wrapper,
  .ant-input {
    @apply !appearance-none my-1 border-1 border-solid border-primary border-opacity-50 rounded;
  }

  .password {
    input {
      @apply !border-none !m-0;
    }
  }
}
</style><|MERGE_RESOLUTION|>--- conflicted
+++ resolved
@@ -85,14 +85,7 @@
       <div
         class="bg-white mt-[60px] relative flex flex-col justify-center gap-2 w-full max-w-[500px] mx-auto p-8 md:(rounded-lg border-1 border-gray-200 shadow-xl)"
       >
-<<<<<<< HEAD
-        <LazyGeneralNocoIcon
-          class="color-transition hover:(ring ring-accent) hover:(ring ring-accent ring-opacity-100)"
-          :animate="isLoading"
-        />
-=======
         <LazyGeneralNocoIcon class="color-transition hover:(ring ring-accent ring-opacity-100)" :animate="isLoading" />
->>>>>>> 70d3d1f5
 
         <h1 class="prose-2xl font-bold self-center my-4">
           {{ $t('general.signUp') }}
