<<<<<<< HEAD
import type { MaybeRef } from '@vueuse/core'
import type { OracleUi, ProjectType, TableType, ViewType } from 'nocodb-sdk'
=======
import type { OracleUi, ProjectType, TableType } from 'nocodb-sdk'
>>>>>>> 2d715a91
import { SqlUiFactory } from 'nocodb-sdk'
import { isString } from '@vueuse/core'
import {
  computed,
  createEventHook,
  ref,
  useApi,
  useGlobal,
  useInjectionState,
  useNuxtApp,
  useRoles,
  useRoute,
<<<<<<< HEAD
=======
  useRouter,
>>>>>>> 2d715a91
  useTheme,
} from '#imports'
<<<<<<< HEAD
import type { ProjectMetaInfo } from '~/lib'
import type { ThemeConfig } from '@/composables/useTheme'
=======
import type { ProjectMetaInfo, ThemeConfig } from '~/lib'
>>>>>>> 2d715a91

const [setup, use] = useInjectionState(() => {
  const { $e } = useNuxtApp()

  const { api, isLoading } = useApi()

  const route = useRoute()

  const { includeM2M } = useGlobal()

  const { setTheme, theme } = useTheme()

<<<<<<< HEAD
=======
  const router = useRouter()

>>>>>>> 2d715a91
  const { projectRoles, loadProjectRoles } = useRoles()

  const projectLoadedHook = createEventHook<ProjectType>()

  const project = ref<ProjectType>({})

  const tables = ref<TableType[]>([])

  const projectMetaInfo = ref<ProjectMetaInfo | undefined>()

<<<<<<< HEAD
  const lastOpenedViewMap = ref<Record<string, ViewType>>({})

  const projectId = computed(() => (_projectId ? unref(_projectId) : (route.params.projectId as string)))
=======
  const projectId = computed(() => route.params.projectId as string)
>>>>>>> 2d715a91

  // todo: refactor path param name and variable name
  const projectType = $computed(() => route.params.projectType as string)

  const projectMeta = computed<Record<string, any>>(() => {
    try {
      return isString(project.value.meta) ? JSON.parse(project.value.meta) : project.value.meta
    } catch (e) {
      return {}
    }
  })

  const projectBaseType = $computed(() => project.value?.bases?.[0]?.type || '')

  const sqlUi = computed(
    () => SqlUiFactory.create({ client: projectBaseType }) as Exclude<ReturnType<typeof SqlUiFactory['create']>, typeof OracleUi>,
  )

  const isMysql = computed(() => ['mysql', 'mysql2'].includes(projectBaseType))
  const isMssql = computed(() => projectBaseType === 'mssql')
  const isPg = computed(() => projectBaseType === 'pg')
  const isSharedBase = computed(() => projectType === 'base')

  async function loadProjectMetaInfo(force?: boolean) {
    if (!projectMetaInfo.value || force) {
      projectMetaInfo.value = await api.project.metaGet(project.value.id!, {}, {})
    }
  }

  async function loadTables() {
    if (project.value.id) {
      const tablesResponse = await api.dbTable.list(project.value.id, {
        includeM2M: includeM2M.value,
      })

      if (tablesResponse.list) tables.value = tablesResponse.list
    }
  }

  async function loadProject(withTheme = true) {
    if (projectType === 'base') {
      try {
        const baseData = await api.public.sharedBaseGet(route.params.projectId as string)

        project.value = await api.project.read(baseData.project_id!)
      } catch (e: any) {
        if (e?.response?.status === 404) {
          return router.push('/error/404')
        }
        throw e
      }
    } else if (projectId.value) {
      project.value = await api.project.read(projectId.value)
    } else {
      console.warn('Project id not found')
      return
    }

<<<<<<< HEAD
    await loadProjectRoles(
      project.value.id || (route.params.projectId as string),
      isSharedBase.value,
      route.params.projectId as string,
    )
=======
    await loadProjectRoles(project.value.id || projectId.value, isSharedBase.value, projectId.value)
>>>>>>> 2d715a91

    await loadTables()

    if (withTheme) setTheme(projectMeta.value?.theme)

    return projectLoadedHook.trigger(project.value)
  }

  async function updateProject(data: Partial<ProjectType>) {
    if (projectType === 'base') {
      return
    }
    if (data.meta && typeof data.meta === 'string') {
      await api.project.update(projectId.value, data)
    } else {
      await api.project.update(projectId.value, { ...data, meta: JSON.stringify(data.meta) })
    }
  }

  async function saveTheme(_theme: Partial<ThemeConfig>) {
    const fullTheme = {
      primaryColor: theme.value.primaryColor,
      accentColor: theme.value.accentColor,
      ..._theme,
    }

    await updateProject({
      color: fullTheme.primaryColor,
      meta: {
        ...projectMeta.value,
        theme: fullTheme,
      },
    })

    setTheme(fullTheme)

    $e('c:themes:change')
  }

  const reset = () => {
    project.value = {}
    tables.value = []
    projectMetaInfo.value = undefined
    projectRoles.value = {}
    setTheme()
  }

  return {
    project,
    tables,
    loadProjectRoles,
    loadProject,
    updateProject,
    loadTables,
    isMysql,
    isMssql,
    isPg,
    sqlUi,
    isSharedBase,
    loadProjectMetaInfo,
    projectMetaInfo,
    projectMeta,
    saveTheme,
    projectLoadedHook: projectLoadedHook.on,
    reset,
    isLoading,
    lastOpenedViewMap,
  }
}, 'useProject')

export const provideProject = setup

export function useProject() {
  const state = use()

  if (!state) {
    return setup()
  }

  return state
}<|MERGE_RESOLUTION|>--- conflicted
+++ resolved
@@ -1,9 +1,4 @@
-<<<<<<< HEAD
-import type { MaybeRef } from '@vueuse/core'
 import type { OracleUi, ProjectType, TableType, ViewType } from 'nocodb-sdk'
-=======
-import type { OracleUi, ProjectType, TableType } from 'nocodb-sdk'
->>>>>>> 2d715a91
 import { SqlUiFactory } from 'nocodb-sdk'
 import { isString } from '@vueuse/core'
 import {
@@ -16,18 +11,10 @@
   useNuxtApp,
   useRoles,
   useRoute,
-<<<<<<< HEAD
-=======
   useRouter,
->>>>>>> 2d715a91
   useTheme,
 } from '#imports'
-<<<<<<< HEAD
-import type { ProjectMetaInfo } from '~/lib'
-import type { ThemeConfig } from '@/composables/useTheme'
-=======
 import type { ProjectMetaInfo, ThemeConfig } from '~/lib'
->>>>>>> 2d715a91
 
 const [setup, use] = useInjectionState(() => {
   const { $e } = useNuxtApp()
@@ -40,11 +27,8 @@
 
   const { setTheme, theme } = useTheme()
 
-<<<<<<< HEAD
-=======
   const router = useRouter()
 
->>>>>>> 2d715a91
   const { projectRoles, loadProjectRoles } = useRoles()
 
   const projectLoadedHook = createEventHook<ProjectType>()
@@ -55,13 +39,9 @@
 
   const projectMetaInfo = ref<ProjectMetaInfo | undefined>()
 
-<<<<<<< HEAD
   const lastOpenedViewMap = ref<Record<string, ViewType>>({})
 
-  const projectId = computed(() => (_projectId ? unref(_projectId) : (route.params.projectId as string)))
-=======
   const projectId = computed(() => route.params.projectId as string)
->>>>>>> 2d715a91
 
   // todo: refactor path param name and variable name
   const projectType = $computed(() => route.params.projectType as string)
@@ -120,15 +100,7 @@
       return
     }
 
-<<<<<<< HEAD
-    await loadProjectRoles(
-      project.value.id || (route.params.projectId as string),
-      isSharedBase.value,
-      route.params.projectId as string,
-    )
-=======
     await loadProjectRoles(project.value.id || projectId.value, isSharedBase.value, projectId.value)
->>>>>>> 2d715a91
 
     await loadTables()
 
