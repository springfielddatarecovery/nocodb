import { ConfigProvider } from 'ant-design-vue'
import tinycolor from 'tinycolor2'
import { createGlobalState, hexToRGB, ref, themeV2Colors, useCssVar } from '#imports'
<<<<<<< HEAD

export interface ThemeConfig extends AntTheme {
  primaryColor: string
  accentColor: string
}

=======
import type { ThemeConfig } from '~/lib'

>>>>>>> 2d715a91
export const useTheme = createGlobalState((config?: Partial<ThemeConfig>) => {
  const primaryColor = useCssVar('--color-primary', typeof document !== 'undefined' ? document.documentElement : null)
  const accentColor = useCssVar('--color-accent', typeof document !== 'undefined' ? document.documentElement : null)
  const defaultTheme = {
    primaryColor: themeV2Colors['royal-blue'].DEFAULT,
    accentColor: themeV2Colors.pink['500'],
  }

  /** current theme config */
  const currentTheme = ref(defaultTheme)

  /** set initial config */
  setTheme(config ?? currentTheme.value)

  /** set theme */
  function setTheme(theme?: Partial<ThemeConfig>) {
    const themePrimary = theme?.primaryColor ? tinycolor(theme.primaryColor) : tinycolor(themeV2Colors['royal-blue'].DEFAULT)
    const themeAccent = theme?.accentColor ? tinycolor(theme.accentColor) : tinycolor(themeV2Colors.pink['500'])

    // convert hex colors to rgb values
    primaryColor.value = themePrimary.isValid()
      ? hexToRGB(themePrimary.toHex8String())
      : hexToRGB(themeV2Colors['royal-blue'].DEFAULT)
    accentColor.value = themeAccent.isValid() ? hexToRGB(themeAccent.toHex8String()) : hexToRGB(themeV2Colors.pink['500'])

    currentTheme.value = {
      primaryColor: themePrimary.toHex8String().toUpperCase().slice(0, -2),
      accentColor: themeAccent.toHex8String().toUpperCase().slice(0, -2),
    }

    ConfigProvider.config({
      theme: currentTheme.value,
    })
  }

  return {
    theme: currentTheme,
    setTheme,
    defaultTheme,
  }
})<|MERGE_RESOLUTION|>--- conflicted
+++ resolved
@@ -1,17 +1,8 @@
 import { ConfigProvider } from 'ant-design-vue'
 import tinycolor from 'tinycolor2'
 import { createGlobalState, hexToRGB, ref, themeV2Colors, useCssVar } from '#imports'
-<<<<<<< HEAD
-
-export interface ThemeConfig extends AntTheme {
-  primaryColor: string
-  accentColor: string
-}
-
-=======
 import type { ThemeConfig } from '~/lib'
 
->>>>>>> 2d715a91
 export const useTheme = createGlobalState((config?: Partial<ThemeConfig>) => {
   const primaryColor = useCssVar('--color-primary', typeof document !== 'undefined' ? document.documentElement : null)
   const accentColor = useCssVar('--color-accent', typeof document !== 'undefined' ? document.documentElement : null)
