--- conflicted
+++ resolved
@@ -211,10 +211,7 @@
         formState.value.table_name = meta.value?.table_name
         // formState.value.title = formState.value.column_name
         if (column.value) {
-<<<<<<< HEAD
-=======
           // reset column validation if column is not to be validated
->>>>>>> d6817ed7
           if (!columnToValidate.includes(formState.value.uidt)) {
             formState.value.validate = ''
           }
