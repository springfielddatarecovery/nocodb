--- conflicted
+++ resolved
@@ -30,15 +30,9 @@
   const changedColumns = ref(new Set<string>())
   const { project } = useProject()
   const rowStore = useProvideSmartsheetRowStore(meta, row)
-<<<<<<< HEAD
+  const { sharedView } = useSharedView() as Record<string, any>
   const activeView = inject(ActiveViewInj)
   const { loadKanbanData } = useKanbanViewData(meta, activeView as any)
-=======
-  const { sharedView } = useSharedView() as Record<string, any>
-
-  // todo
-  // const activeView = inject(ActiveViewInj)
->>>>>>> dcf25c6d
 
   // const { updateOrSaveRow, insertRow } = useViewData(meta, activeView as any)
 
