import { UITypes, ViewTypes } from 'nocodb-sdk'
import type { Api, ColumnType, FormColumnType, FormType, GalleryType, PaginatedType, TableType, ViewType } from 'nocodb-sdk'
import type { ComputedRef, Ref } from 'vue'
import {
  IsPublicInj,
  NOCO,
  NavigateDir,
  computed,
  extractPkFromRow,
  extractSdkResponseErrorMsg,
  getHTMLEncodedText,
  message,
  populateInsertObject,
  ref,
  until,
  useApi,
  useGlobal,
  useI18n,
  useMetas,
  useNuxtApp,
  useProject,
  useRouter,
  useSharedView,
  useSmartsheetStoreOrThrow,
  useUIPermission,
} from '#imports'
import type { Row } from '~/lib'

const formatData = (list: Row[]) =>
  list.map((row) => ({
    row: { ...row },
    oldRow: { ...row },
    rowMeta: {},
  }))

export function useViewData(
  meta: Ref<TableType | undefined> | ComputedRef<TableType | undefined>,
  viewMeta: Ref<ViewType | undefined> | ComputedRef<(ViewType & { id: string }) | undefined>,
  where?: ComputedRef<string | undefined>,
) {
  if (!meta) {
    throw new Error('Table meta is not available')
  }

  const { t } = useI18n()

  const { api, isLoading, error } = useApi()

  const router = useRouter()

  const route = $(router.currentRoute)

  const { appInfo } = $(useGlobal())

  const { getMeta } = useMetas()

  const appInfoDefaultLimit = appInfo.defaultLimit || 25

  const _paginationData = ref<PaginatedType>({ page: 1, pageSize: appInfoDefaultLimit })

  const aggCommentCount = ref<{ row_id: string; count: number }[]>([])

  const galleryData = ref<GalleryType>()

  const formColumnData = ref<Record<string, any>[]>()

  const formViewData = ref<FormType>()

  const formattedData = ref<Row[]>([])

  const isPublic = inject(IsPublicInj, ref(false))

  const { project, isSharedBase } = useProject()

  const { sharedView, fetchSharedViewData, paginationData: sharedPaginationData } = useSharedView()

  const { $api, $e } = useNuxtApp()

  const { sorts, nestedFilters } = useSmartsheetStoreOrThrow()

  const { isUIAllowed } = useUIPermission()

  const routeQuery = $computed(() => route.query as Record<string, string>)

  const paginationData = computed({
    get: () => (isPublic.value ? sharedPaginationData.value : _paginationData.value),
    set: (value) => {
      if (isPublic.value) {
        sharedPaginationData.value = value
      } else {
        _paginationData.value = value
      }
    },
  })

  const selectedAllRecords = computed({
    get() {
      return !!formattedData.value.length && formattedData.value.every((row: Row) => row.rowMeta.selected)
    },
    set(selected: boolean) {
      formattedData.value.forEach((row: Row) => (row.rowMeta.selected = selected))
    },
  })

  const queryParams = computed(() => ({
    offset: ((paginationData.value.page ?? 0) - 1) * (paginationData.value.pageSize ?? appInfoDefaultLimit),
    limit: paginationData.value.pageSize ?? appInfoDefaultLimit,
    where: where?.value ?? '',
  }))

  function addEmptyRow(addAfter = formattedData.value.length) {
    formattedData.value.splice(addAfter, 0, {
      row: {},
      oldRow: {},
      rowMeta: { new: true },
    })

    return formattedData.value[addAfter]
  }

  function removeLastEmptyRow() {
    const lastRow = formattedData.value[formattedData.value.length - 1]

    if (lastRow.rowMeta.new) {
      formattedData.value.pop()
    }
  }

  async function syncCount() {
    const { count } = await $api.dbViewRow.count(
      NOCO,
      project?.value?.title as string,
      meta?.value?.id as string,
      viewMeta?.value?.id as string,
    )
    paginationData.value.totalRows = count
  }

  async function syncPagination() {
    // total records in the current table
    const count = paginationData.value?.totalRows ?? Infinity
    // the number of rows in a page
    const size = paginationData.value.pageSize ?? appInfoDefaultLimit
    // the current page number
    const currentPage = paginationData.value.page ?? 1
    // the maximum possible page given the current count and the size
    const mxPage = Math.ceil(count / size)
    // calculate targetPage where 1 <= targetPage <= mxPage
    const targetPage = Math.max(1, Math.min(mxPage, currentPage))
    // if the current page is greater than targetPage,
    // then the page should be changed instead of showing an empty page
    // e.g. deleting all records in the last page N should return N - 1 page
    if (currentPage > targetPage) {
      // change to target page and load data of that page
      changePage?.(targetPage)
    } else {
      // the current page is same as target page
      // reload it to avoid empty row in this page
      await loadData({
        offset: (targetPage - 1) * size,
        where: where?.value,
      } as any)
    }
  }

  /** load row comments count */
  async function loadAggCommentsCount() {
    if (isPublic.value || isSharedBase.value) return

    const ids = formattedData.value
      ?.filter(({ rowMeta: { new: isNew } }) => !isNew)
      ?.map(({ row }) => {
        return extractPkFromRow(row, meta?.value?.columns as ColumnType[])
      })

    if (!ids?.length || ids?.some((id) => !id)) return

    aggCommentCount.value = await $api.utils.commentCount({
      ids,
      fk_model_id: meta.value?.id as string,
    })

    for (const row of formattedData.value) {
      const id = extractPkFromRow(row.row, meta.value?.columns as ColumnType[])
      row.rowMeta.commentCount = aggCommentCount.value?.find((c: Record<string, any>) => c.row_id === id)?.count || 0
    }
  }

  async function loadData(params: Parameters<Api<any>['dbViewRow']['list']>[4] = {}) {
    if ((!project?.value?.id || !meta.value?.id || !viewMeta.value?.id) && !isPublic.value) return
    const response = !isPublic.value
      ? await api.dbViewRow.list('noco', project.value.id!, meta.value!.id!, viewMeta.value!.id!, {
          ...queryParams.value,
          ...params,
          ...(isUIAllowed('sortSync') ? {} : { sortArrJson: JSON.stringify(sorts.value) }),
          ...(isUIAllowed('filterSync') ? {} : { filterArrJson: JSON.stringify(nestedFilters.value) }),
          where: where?.value,
        })
      : await fetchSharedViewData({ sortsArr: sorts.value, filtersArr: nestedFilters.value })
    formattedData.value = formatData(response.list)
    paginationData.value = response.pageInfo

    // to cater the case like when querying with a non-zero offset
    // the result page may point to the target page where the actual returned data don't display on
    const expectedPage = Math.max(1, Math.ceil(paginationData.value.totalRows! / paginationData.value.pageSize!))
    if (expectedPage < paginationData.value.page!) {
      await changePage(expectedPage)
    }

    if (viewMeta.value?.type === ViewTypes.GRID) {
      await loadAggCommentsCount()
    }
  }

  async function loadGalleryData() {
    if (!viewMeta?.value?.id) return
    galleryData.value = isPublic.value
      ? (sharedView.value?.view as GalleryType)
      : await $api.dbView.galleryRead(viewMeta.value.id)
  }

  async function insertRow(
    currentRow: Row,
    ltarState: Record<string, any> = {},
    { metaValue = meta.value, viewMetaValue = viewMeta.value }: { metaValue?: TableType; viewMetaValue?: ViewType } = {},
  ) {
    const row = currentRow.row
    if (currentRow.rowMeta) currentRow.rowMeta.saving = true
    try {
      const { missingRequiredColumns, insertObj } = await populateInsertObject({
        meta: metaValue!,
        ltarState,
        getMeta,
        row,
      })

      if (missingRequiredColumns.size) return

      const insertedData = await $api.dbViewRow.create(
        NOCO,
        project?.value.id as string,
        metaValue?.id as string,
        viewMetaValue?.id as string,
        insertObj,
      )

      Object.assign(currentRow, {
        row: { ...insertedData, ...row },
        rowMeta: { ...(currentRow.rowMeta || {}), new: undefined },
        oldRow: { ...insertedData },
      })

      await syncCount()
      return insertedData
    } catch (error: any) {
      message.error(await extractSdkResponseErrorMsg(error))
    } finally {
      if (currentRow.rowMeta) currentRow.rowMeta.saving = false
    }
  }

  // inside this method use metaValue and viewMetaValue to refer meta
  // since sometimes we need to pass old metas
  async function updateRowProperty(
    toUpdate: Row,
    property: string,
    { metaValue = meta.value, viewMetaValue = viewMeta.value }: { metaValue?: TableType; viewMetaValue?: ViewType } = {},
  ) {
    if (toUpdate.rowMeta) toUpdate.rowMeta.saving = true

    try {
      const id = extractPkFromRow(toUpdate.row, metaValue?.columns as ColumnType[])

      const updatedRowData = await $api.dbViewRow.update(
        NOCO,
        project?.value.id as string,
        metaValue?.id as string,
        viewMetaValue?.id as string,
        encodeURIComponent(id),
        {
          // if value is undefined treat it as null
          [property]: toUpdate.row[property] ?? null,
        },
        // todo:
        // {
        //   query: { ignoreWebhook: !saved }
        // }
      )
      // audit
      $api.utils.auditRowUpdate(encodeURIComponent(id), {
        fk_model_id: metaValue?.id as string,
        column_name: property,
        row_id: id,
        value: getHTMLEncodedText(toUpdate.row[property]),
        prev_value: getHTMLEncodedText(toUpdate.oldRow[property]),
      })

      /** update row data(to sync formula and other related columns)
       * update only formula, rollup and auto updated datetime columns data to avoid overwriting any changes made by user
       */
      Object.assign(
        toUpdate.row,
        metaValue!.columns!.reduce<Record<string, any>>((acc: Record<string, any>, col: ColumnType) => {
          if (
            col.uidt === UITypes.Formula ||
            col.uidt === UITypes.QrCode ||
            col.uidt === UITypes.Barcode ||
            col.uidt === UITypes.Rollup ||
            col.au ||
            col.cdf?.includes(' on update ')
          )
            acc[col.title!] = updatedRowData[col.title!]
          return acc
        }, {} as Record<string, any>),
      )
      Object.assign(toUpdate.oldRow, updatedRowData)
    } catch (e: any) {
      message.error(`${t('msg.error.rowUpdateFailed')} ${await extractSdkResponseErrorMsg(e)}`)
    } finally {
      if (toUpdate.rowMeta) toUpdate.rowMeta.saving = false
    }
  }

  async function updateOrSaveRow(
    row: Row,
    property?: string,
    ltarState?: Record<string, any>,
    args: { metaValue?: TableType; viewMetaValue?: ViewType } = {},
  ) {
    // update changed status
    if (row.rowMeta) row.rowMeta.changed = false

    // if new row and save is in progress then wait until the save is complete
    await until(() => !(row.rowMeta?.new && row.rowMeta?.saving)).toMatch((v) => v)

    if (row.rowMeta.new) {
      return await insertRow(row, ltarState, args)
    } else {
      // if the field name is missing skip update
      if (property) {
        await updateRowProperty(row, property, args)
      }
    }
  }

  async function changePage(page: number) {
    paginationData.value.page = page
    await loadData({
      offset: (page - 1) * (paginationData.value.pageSize || appInfoDefaultLimit),
      where: where?.value,
    } as any)
    $e('a:grid:pagination')
  }

  async function deleteRowById(id: string) {
    if (!id) {
      throw new Error("Delete not allowed for table which doesn't have primary Key")
    }

    const res: any = await $api.dbViewRow.delete(
      'noco',
      project.value.id as string,
      meta.value?.id as string,
      viewMeta.value?.id as string,
      id,
    )

    if (res.message) {
      message.info(
        `Row delete failed: ${`Unable to delete row with ID ${id} because of the following:
              \n${res.message.join('\n')}.\n
              Clear the data first & try again`})}`,
      )
      return false
    }
    return true
  }

  async function deleteRow(rowIndex: number) {
    try {
      const row = formattedData.value[rowIndex]
      if (!row.rowMeta.new) {
        const id = meta?.value?.columns
          ?.filter((c) => c.pk)
          .map((c) => row.row[c.title!])
          .join('___')

        const deleted = await deleteRowById(id as string)
        if (!deleted) {
          return
        }
      }

      formattedData.value.splice(rowIndex, 1)

      await syncCount()
    } catch (e: any) {
      message.error(`${t('msg.error.deleteRowFailed')}: ${await extractSdkResponseErrorMsg(e)}`)
    }
  }

  async function deleteSelectedRows() {
    let row = formattedData.value.length
    while (row--) {
      try {
        const { row: rowObj, rowMeta } = formattedData.value[row] as Record<string, any>
        if (!rowMeta.selected) {
          continue
        }
        if (!rowMeta.new) {
          const id = meta?.value?.columns
            ?.filter((c) => c.pk)
            .map((c) => rowObj[c.title as string])
            .join('___')

          const successfulDeletion = await deleteRowById(id as string)
          if (!successfulDeletion) {
            continue
          }
        }
        formattedData.value.splice(row, 1)
      } catch (e: any) {
        return message.error(`${t('msg.error.deleteRowFailed')}: ${await extractSdkResponseErrorMsg(e)}`)
      }
    }

    await syncCount()
    await syncPagination()
  }

  async function loadFormView() {
    if (!viewMeta?.value?.id) return
    try {
      const { columns, ...view } = await $api.dbView.formRead(viewMeta.value.id)

      const fieldById = (columns || []).reduce(
        (o: Record<string, any>, f: Record<string, any>) => ({
          ...o,
          [f.fk_column_id]: f,
        }),
        {} as Record<string, FormColumnType>,
      )

      let order = 1

      formViewData.value = view

      formColumnData.value = meta?.value?.columns
        ?.map((c: Record<string, any>) => ({
          ...c,
          fk_column_id: c.id,
          fk_view_id: viewMeta.value?.id,
          ...(fieldById[c.id] ? fieldById[c.id] : {}),
          order: (fieldById[c.id] && fieldById[c.id].order) || order++,
          id: fieldById[c.id] && fieldById[c.id].id,
        }))
        .sort((a: Record<string, any>, b: Record<string, any>) => a.order - b.order) as Record<string, any>[]
    } catch (e: any) {
      return message.error(`${t('msg.error.setFormDataFailed')}: ${await extractSdkResponseErrorMsg(e)}`)
    }
  }

  async function updateFormView(view: FormType | undefined) {
    try {
      if (!viewMeta?.value?.id || !view) return
      await $api.dbView.formUpdate(viewMeta.value.id, view)
    } catch (e: any) {
      return message.error(`${t('msg.error.formViewUpdateFailed')}: ${await extractSdkResponseErrorMsg(e)}`)
    }
  }

  const removeRowIfNew = (row: Row) => {
    const index = formattedData.value.indexOf(row)

    if (index > -1 && row.rowMeta.new) {
      formattedData.value.splice(index, 1)
    }
  }

  // get current expanded row index
  function getExpandedRowIndex() {
    return formattedData.value.findIndex(
      (row: Row) => routeQuery.rowId === extractPkFromRow(row.row, meta.value?.columns as ColumnType[]),
    )
  }

  const navigateToSiblingRow = async (dir: NavigateDir) => {
    const expandedRowIndex = getExpandedRowIndex()

    // calculate next row index based on direction
    let siblingRowIndex = expandedRowIndex + (dir === NavigateDir.NEXT ? 1 : -1)

    // if unsaved row skip it
    while (formattedData.value[siblingRowIndex]?.rowMeta?.new) {
      siblingRowIndex = siblingRowIndex + (dir === NavigateDir.NEXT ? 1 : -1)
    }

    const currentPage = paginationData?.value?.page || 1

    // if next row index is less than 0, go to previous page and point to last element
    if (siblingRowIndex < 0) {
      // if first page, do nothing
      if (currentPage === 1) return message.info(t('msg.info.noMoreRecords'))

      await changePage(currentPage - 1)
      siblingRowIndex = formattedData.value.length - 1

      // if next row index is greater than total rows in current view
      // then load next page of formattedData and set next row index to 0
    } else if (siblingRowIndex >= formattedData.value.length) {
      if (paginationData?.value?.isLastPage) return message.info(t('msg.info.noMoreRecords'))

      await changePage(currentPage + 1)
      siblingRowIndex = 0
    }

    // extract the row id of the sibling row
    const rowId = extractPkFromRow(formattedData.value[siblingRowIndex].row, meta.value?.columns as ColumnType[])

    if (rowId) {
      router.push({
        query: {
          ...routeQuery,
          rowId,
        },
      })
    }
  }

  return {
    error,
    isLoading,
    loadData,
    paginationData,
    queryParams,
    formattedData,
    insertRow,
    updateRowProperty,
    changePage,
    addEmptyRow,
    deleteRow,
    deleteRowById,
    deleteSelectedRows,
    updateOrSaveRow,
    selectedAllRecords,
    syncCount,
    syncPagination,
    galleryData,
    loadGalleryData,
    loadFormView,
    formColumnData,
    formViewData,
    updateFormView,
    aggCommentCount,
    loadAggCommentsCount,
    removeLastEmptyRow,
    removeRowIfNew,
    navigateToSiblingRow,
<<<<<<< HEAD
=======
    deleteRowById,
    getExpandedRowIndex,
>>>>>>> 0cfc630b
  }
}<|MERGE_RESOLUTION|>--- conflicted
+++ resolved
@@ -556,10 +556,6 @@
     removeLastEmptyRow,
     removeRowIfNew,
     navigateToSiblingRow,
-<<<<<<< HEAD
-=======
-    deleteRowById,
     getExpandedRowIndex,
->>>>>>> 0cfc630b
   }
 }