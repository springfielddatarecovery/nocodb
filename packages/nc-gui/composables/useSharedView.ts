--- conflicted
+++ resolved
@@ -71,11 +71,7 @@
     Object.keys(relatedMetas).forEach((key) => setMeta(relatedMetas[key]))
   }
 
-<<<<<<< HEAD
-  const fetchSharedViewData = async (params: Parameters<Api<any>['dbViewRow']['list']>[4] = {}) => {
-=======
   const fetchSharedViewData = async ({ sortsArr, filtersArr }: { sortsArr: SortType[]; filtersArr: FilterType[] }) => {
->>>>>>> 6323e1fd
     if (!sharedView.value) return
 
     const page = paginationData.value.page || 1
@@ -85,14 +81,8 @@
       sharedView.value.uuid!,
       {
         offset: (page - 1) * pageSize,
-<<<<<<< HEAD
-        filterArrJson: JSON.stringify(nestedFilters.value),
-        sortArrJson: JSON.stringify(sorts.value),
-        ...params,
-=======
         filterArrJson: JSON.stringify(filtersArr ?? nestedFilters.value),
         sortArrJson: JSON.stringify(sortsArr ?? sorts.value),
->>>>>>> 6323e1fd
       } as any,
       {
         headers: {
