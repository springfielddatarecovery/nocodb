@import 'ant-design-vue/dist/antd.variable.min.css';
@import '@vue-flow/core/dist/style.css';
@import '@vue-flow/core/dist/theme-default.css';

html {
  overflow: hidden;
}

body {
  line-height: 1.3125rem;
}

:root {
  --topbar-height: 3.1rem;
  --sidebar-bottom-height: 8.5rem;
  --new-header-height: 3.5rem;
  --tw-text-opacity: 1;
  --navbar-bg: #fafafa;
  --navbar-border: #e0e0e0;
  --nc-grid-bg: #fdfdfd;
}

::-moz-selection {
  /* Code for Firefox */
  color: inherit;
  background-color: #3366ff20;
}

::selection {
  color: inherit;
  background-color: #3366ff20;
}

.ant-layout-content {
  overflow-x: visible !important;
  overflow-y: visible !important;
}

.ant-layout-header {
  height: var(--topbar-height) !important;
}

.anticon-check-circle {
  @apply !relative top-[-1px] left-0;
}

html,
body,
#__nuxt,
.ant-layout,
main {
  @apply m-0 h-full w-full bg-white;
}


.nc-input-md {
  @apply !rounded-lg !py-2 !px-3 mb-1;
}

.mobile {
  .nc-scrollbar-md, .nc-scrollbar-x-md, .nc-scrollbar-dark-md, .nc-scrollbar-x-md-dark, .nc-scrollbar-x-lg {
    &::-webkit-scrollbar {
      width: 0px;
    }
  }
}

.nc-scrollbar-md {
  overflow-y: scroll;
  overflow-x: hidden;
  scrollbar-width: thin !important;

  &::-webkit-scrollbar {
    width: 4px;
    height: 4px;
  }
  &::-webkit-scrollbar-track-piece {
    width: 0px;
  }
  &::-webkit-scrollbar {
    @apply bg-transparent;
  }
  &::-webkit-scrollbar-thumb {
    width: 4px;
    @apply bg-gray-200;
  }
  &::-webkit-scrollbar-thumb:hover {
    @apply bg-gray-300;
  }
}

.nc-scrollbar-x-md {
  overflow-x: scroll;
  scrollbar-width: thin !important;


  &::-webkit-scrollbar {
    width: 4px;
    height: 4px;
  }
  &::-webkit-scrollbar-track-piece {
    width: 0px;
  }
  &::-webkit-scrollbar {
    @apply bg-transparent;
  }
  &::-webkit-scrollbar-thumb {
    -webkit-border-radius: 10px;
    border-radius: 10px;


    width: 4px;
    @apply bg-gray-200;
  }
  &::-webkit-scrollbar-thumb:hover {
    @apply bg-gray-300;
  }
}

.nc-scrollbar-dark-md {
  overflow-y: scroll;
  overflow-x: hidden;
  scrollbar-width: thin !important;


  &::-webkit-scrollbar {
    width: 4px;
    height: 4px;
  }

  &::-webkit-scrollbar-track {
    -webkit-border-radius: 10px;
    border-radius: 10px;
  }
  &::-webkit-scrollbar-track-piece {
    width: 0px;
  }
  &::-webkit-scrollbar {
    @apply bg-transparent;
  }
  &::-webkit-scrollbar-thumb {
    -webkit-border-radius: 10px;
    border-radius: 10px;

    width: 4px;
    @apply bg-gray-300;
  }
  &::-webkit-scrollbar-thumb:hover {
    @apply bg-gray-400;
  }
}

.nc-scrollbar-x-md-dark {
  overflow-x: scroll;
  scrollbar-width: thin !important;

  
  &::-webkit-scrollbar {
    width: 4px;
    height: 4px;
  }
  &::-webkit-scrollbar-track-piece {
    width: 0px;
  }
  &::-webkit-scrollbar {
    @apply bg-transparent;
  }
  &::-webkit-scrollbar-thumb {
    -webkit-border-radius: 10px;
    border-radius: 10px;


    width: 4px;
    background-color: rgba(0, 0, 0, 0.3)

  }
  &::-webkit-scrollbar-thumb:hover {
    background-color: rgba(0, 0, 0, 0.4)

  }
}

.nc-scrollbar-x-lg {
  overflow-x: scroll;

  &::-webkit-scrollbar {
    width: 8px;
    height: 8px;
  }
  &::-webkit-scrollbar-track-piece {
    width: 0px;
  }
  &::-webkit-scrollbar {
    @apply bg-transparent;
  }
  &::-webkit-scrollbar-thumb {
    -webkit-border-radius: 10px;
    border-radius: 10px;


    width: 8px;
    @apply bg-gray-200;
  }
  &::-webkit-scrollbar-thumb:hover {
    @apply bg-gray-300;
  }
}

main {
  @apply flex-0 w-full relative scrollbar-thin-dull;
  overflow-x: hidden;
}

a {
  @apply !text-primary !underline hover:!text-accent;
}

.nc-icon {
  @apply color-transition inline;
}

.ant-select {
  @apply !rounded-md;
  .ant-select-selector {
    @apply !rounded-md;
  }
}
// select dropdown border style
.ant-select-dropdown {
  @apply border-1 border-gray-200
}

// menu item styling
.nc-menu-item {
  @apply cursor-pointer text-sm flex items-center gap-2 px-4 py-3 relative after:(content-[''] absolute top-0 left-0 bottom-0 w-full h-full right-0 bg-current opacity-0 transition transition-opactity duration-100) hover:(after:(opacity-5));

  &.disabled {
    @apply text-black text-opacity-25 bg-[#f5f5f5] cursor-not-allowed text-shadow-none box-shadow-none border-[#d9d9d9];
  }
}

.nc-base-menu-item {
  @apply cursor-pointer flex items-center gap-2 py-2;

  // &:hover {
  //   .nc-icon {
  //     @apply text-accent;
  //   }
  // }
}

.nc-workspace-menu-item {
  @apply cursor-pointer flex items-center gap-2 py-2 hover:text-primary after:(content-[''] absolute top-0 left-0 bottom-0 right-0 w-full h-full bg-current opacity-0 transition transition-opactity duration-100) hover:(after:(opacity-5));

  &:hover {
    .nc-icon {
      @apply text-accent;
    }
  }
}

.nc-sidebar-right-item {
  @apply relative flex items-center;

  &::after {
    @apply rounded-md absolute top-0 left-0 right-0 bottom-0 transition-all duration-150 ease-in-out;
    content: '';
  }

  &:hover::after {
    @apply ring shadow-2xl transform scale-110;
  }

  &.disabled-ring:hover::after {
    @apply ring-0;
  }

  svg {
    @apply z-1 text-xl p-1 text-gray-500;
  }

  .disabled {
    @apply cursor-not-allowed border-none;
  }
}

// show  a dot badge if some change present
.nc-badge {
  @apply relative after:(absolute top-[-2px] right-[-2px] w-[8px] h-[8px] rounded-full bg-primary content-[''] !z-20);
}

// badge with count
.nc-count-badge {
  @apply absolute flex items-center top-[-6px] right-[-6px] px-1 min-w-[14px] h-[14px] rounded-full bg-gray-500 !text-[9px] text-white !z-21;
}

// for highlighting toolbar menu item
.nc-active-btn > .ant-btn {
  @apply bg-gray-100;
}

// for highlighing toolbar kanban menu item

.nc-locked-overlay {
  @apply absolute h-full w-full z-2 top-0 left-0;
}

.ant-modal-wrap {
  @apply !scrollbar-thin-dull;
}

.animated-bg-gradient {
  background: linear-gradient(122deg, #6f3381, #ec4899, #fedfe1, #4351e8);
  background-size: 800% 800%;

  -webkit-animation: gradient 4s ease infinite;
  -moz-animation: gradient 4s ease infinite;
  animation: gradient 4s ease infinite;
}

@-webkit-keyframes gradient {
  0% {
    background-position: 0% 22%;
  }
  50% {
    background-position: 100% 79%;
  }
  100% {
    background-position: 0% 22%;
  }
}

@-moz-keyframes gradient {
  0% {
    background-position: 0% 22%;
  }
  50% {
    background-position: 100% 79%;
  }
  100% {
    background-position: 0% 22%;
  }
}

@keyframes gradient {
  0% {
    background-position: 0% 22%;
  }
  50% {
    background-position: 100% 79%;
  }
  100% {
    background-position: 0% 22%;
  }
}

.page-enter-active,
.page-leave-active,
.layout-enter-active,
.layout-leave-active {
  @apply transition-all duration-200 ease;
}

.page-enter-from,
.page-leave-to,
.layout-enter-from,
.layout-leave-to {
  @apply opacity-0;
}

.slide-enter-active,
.slide-leave-active {
  @apply transition-all duration-200 ease-in-out;
}

.slide-enter-from,
.slide-leave-to {
  transform: translate(-100%, 0);
}

.slide-right-enter-active,
.slide-right-leave-active {
  transition: all 400ms ease;
}

.slide-right-enter-from,
.slide-right-leave-to {
  transform: translate(100%, 0%);
  opacity: 0;
}

.slide-left-enter-active,
.slide-left-leave-active {
  transition: all 400ms ease;
}

.slide-left-enter-from,
.slide-left-leave-to {
  transform: translate(-100%, 0%);
  opacity: 0;
}

.glow-enter-active,
.glow-leave-active {
  @apply transition-all duration-300 ease-in-out;
}

.glow-enter-active {
  @apply ring ring-xl;
}

.glow-enter-from,
.glow-leave-to {
  @apply opacity-0;
}

.scaling-btn {
  @apply z-1 relative color-transition rounded-md px-4 py-2 text-white;

  &::after {
    @apply rounded absolute top-0 left-0 right-0 bottom-0 transition-all duration-150 ease-in-out bg-primary bg-opacity-100;
    content: '';
    z-index: -1;
  }

  &:hover::after {
    @apply transform scale-110;
  }
}

.ant-dropdown-menu-submenu {
  @apply !py-0;
  
  &.ant-dropdown-menu-submenu-popup{
    @apply border-1 border-gray-200
  }
  .ant-dropdown-menu,
  .ant-menu {
    @apply m-0 p-0;
  }

  .ant-menu-item {
    @apply !m-0 !px-2;
  }
}

.ant-dropdown-menu {
  @apply !p-0 !rounded;
}

.ant-tabs-dropdown-menu-title-content {
  @apply flex items-center;
}

.ant-dropdown-menu-item-group-list {
  @apply !mx-0;
}

.ant-dropdown-menu-item-group-title {
  @apply border-b-1;
}

.ant-dropdown-menu-item-group-list {
  @apply m-0;
}

.ant-dropdown-menu-item,
.ant-menu-item {
  @apply py-0;
}

.ant-dropdown-menu-title-content,
.ant-menu-title-content {
  @apply !py-0;
}

.ant-dropdown-menu-submenu-title {
  @apply !pr-2;
}

.vue-flow__minimap {
  transform: scale(75%);
  transform-origin: bottom right;
}

.nc-toolbar-btn {
  @apply !shadow-none rounded hover:(ring-1 ring-gray-200 ring-opacity-100 bg-gray-100 !text-gray-800) focus:(ring-1 ring-gray-300 ring-opacity-100 !text-gray-800 bg-gray-100) text-gray-600 text-xs font-medium px-2 border-0;
}
.nc-toolbar-btn[disabled] {
  @apply !text-gray-400 !cursor-not-allowed !hover:ring-0;
}

.nc-warning-info {
  @apply !shadow-none rounded ring-1 ring-red-600;
}

.ant-modal-content {
  @apply !p-6;
  border-radius: 1rem;
}
.ant-modal-body {
  @apply !p-0;
}
.ant-modal-confirm-body-wrapper {
  @apply p-4;
}

.ant-select-item-option-active:not(.ant-select-item-option-disabled) {
  @apply bg-primary bg-opacity-20;
}

.ant-select-selection-search-input:focus {
  @apply !ring-0;
}

.nc-null {
  @apply text-gray-300 italic;
  input::placeholder {
    @apply text-gray-300 italic;
  }
}

.ant-btn-loading-icon {
  & > span {
    @apply block;
  }
}

.nc-copy-failed-modal .ant-modal-confirm-content {
  @apply pt-4 overflow-auto;
  white-space: pre;
  user-select: auto;
}

.nc-drawer-expanded-form .ant-drawer-content-wrapper {
  transition: width 0.3s !important;
}

.nc-icon-transition {
  @apply transform transition-transform !hover:(scale-115 text-shadow-sm) !active:(scale-100);
}

.nc-animation-pulse {
  animation: pulse 2s linear infinite;
}

@keyframes pulse {
  0% {
    opacity: 0.2;
  }
  50% {
    opacity: 1;
  }
  100% {
    opacity: 0.2;
  }
}

.nc-menu-item-wrapper {
  @apply flex flex-row items-center py-3 gap-2;
}

.nc-click-transition {
  @apply transform transition-transform transition-color !text-gray-400 !hover:(scale-130 !text-gray-500) !active:(scale-100 !text-gray-500);
}

.nc-click-transition-1 {
  @apply transform transition-transform !hover:(scale-120) !active:(scale-100);
}

@keyframes pop-in {
  from {
    opacity: 0;
  }
  to {
    opacity: 1;
  }
}
.pop-in-animation {
  -webkit-animation: pop-in 0.075s cubic-bezier(0, 0, 0.6, -0.13);
  animation: pop-in 0.075s cubic-bezier(0, 0, 0.6, -0.13);
}
.pop-in-animation-med-delay {
  -webkit-animation: pop-in 0.15s cubic-bezier(0, 0, 0.6, -0.13);
  animation: pop-in 0.15s cubic-bezier(0, 0, 0.6, -0.13);
}

// button
.nc-btn {
  @apply rounded py-2 px-4 border-gray-200 h-auto;
}

.ant-popover-inner {
  padding: 0 !important;
}
.ant-popover-inner-content {
  @apply !px-1.5 !py-1 text-xs;
}
.ant-tooltip-inner {
  @apply !px-1.5 !py-1 text-xs text-white bg-black;
  min-height: 0 !important;
}

.ant-skeleton-input {
  @apply !h-full;
}

.nc-toolbar-dropdown {
  @apply !rounded-2xl;
}

input[type='number'] {
  @apply !outline-none !ring-0 !border-0;
}

.ant-pagination {
  @apply !flex !flex-row !gap-1;
}

.ant-pagination .ant-pagination-prev {
  @apply !border-1 !rounded-md !border-gray-200 transform scale-95;
}

.ant-pagination .ant-pagination-item {
  @apply !bg-white !rounded-md !border-1 !scale-110 !border-gray-200 !flex !items-center !justify-center;
}

.ant-pagination .ant-pagination-item a {
  @apply !no-underline !text-gray-700;
}
.ant-pagination .ant-pagination-item-active a {
  @apply !text-brand-500;
}

.ant-pagination .ant-pagination-next {
  @apply !border-1  !rounded-md !border-gray-200 scale-95;
}

.ant-pagination .ant-pagination-item-active {
  @apply !bg-brand-50 !text-brand-500 !border-0 !scale-110;
}
.ant-pagination .ant-pagination-item-link {
  @apply !flex !items-center !justify-center;
}

.ant-pagination .ant-pagination-jump-next-custom-icon .ant-pagination-item-link {
  @apply !block;
}
.ant-pagination .ant-pagination-jump-prev-custom-icon .ant-pagination-item-link {
  @apply !block;
}

.ant-pagination .ant-pagination-item-link-icon {
  @apply !block !py-1.5;
}

.nc-sidebar-node {
  @apply !xs:(min-h-12 max-h-12 hover:bg-gray-50 ml-1.5 w-[calc(100%-8px)]);

  .nc-emoji {
    @apply xs:(text-lg);
  }
  .material-symbols, .nc-icon {
    @apply !xs:(text-xl -mt-0.25);
  }

  .nc-sidebar-node-title {
    @apply xs:(text-base);
  }

  .nc-sidebar-node-btn:not(.nc-sidebar-expand) {
    @apply !xs:(hidden)
  }
}

.nc-button.ant-btn.nc-sidebar-node-btn {
  @apply opacity-0 group-hover:(opacity-100) text-gray-600 hover:(bg-gray-400 bg-opacity-20 text-gray-900) duration-100;
}


.nc-button.ant-btn.nc-sidebar-node-btn.nc-sidebar-expand {
  @apply xs:(opacity-100 hover:bg-gray-50);

  .nc-icon {
    @apply xs:(visible opacity-100 !text-gray-500)
  }
}

<<<<<<< HEAD
input[type='url'], input[type='email'] {
  @apply !p-0;
=======
.ant-message-notice-content {
  @apply !rounded-md;
>>>>>>> edff2d48
}<|MERGE_RESOLUTION|>--- conflicted
+++ resolved
@@ -686,11 +686,9 @@
   }
 }
 
-<<<<<<< HEAD
 input[type='url'], input[type='email'] {
   @apply !p-0;
-=======
+}
 .ant-message-notice-content {
   @apply !rounded-md;
->>>>>>> edff2d48
 }