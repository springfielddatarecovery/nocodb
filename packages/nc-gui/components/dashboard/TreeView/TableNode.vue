<script lang="ts" setup>
import type { ProjectType, TableType } from 'nocodb-sdk'
import { toRef } from '@vue/reactivity'
import { message } from 'ant-design-vue'
import { storeToRefs } from 'pinia'

import { useNuxtApp } from '#app'
import { ProjectRoleInj, TreeViewInj, useRoles, useTabs } from '#imports'

const props = withDefaults(
  defineProps<{
    project: ProjectType
    table: TableType
    baseIndex: number
  }>(),
  { baseIndex: 0 },
)

const project = toRef(props, 'project')
const table = toRef(props, 'table')
const baseIndex = toRef(props, 'baseIndex')

const { openTable } = useTableNew({
  projectId: project.value.id!,
})

const route = useRoute()

const { isUIAllowed } = useRoles()

const tabStore = useTabs()
const { updateTab } = tabStore

const { $e, $api } = useNuxtApp()

useTableNew({
  projectId: project.value.id!,
})

const projectRole = inject(ProjectRoleInj)
provide(SidebarTableInj, table)

const { setMenuContext, openRenameTableDialog, duplicateTable } = inject(TreeViewInj)!

const { loadViews: _loadViews } = useViewsStore()
const { activeView } = storeToRefs(useViewsStore())

// todo: temp
const { projectTables } = storeToRefs(useTablesStore())
const tables = computed(() => projectTables.value.get(project.value.id!) ?? [])

const openedTableId = computed(() => route.params.viewId)

const isTableDeleteDialogVisible = ref(false)

const setIcon = async (icon: string, table: TableType) => {
  try {
    table.meta = {
      ...((table.meta as object) || {}),
      icon,
    }
    tables.value.splice(tables.value.indexOf(table), 1, { ...table })

    updateTab({ id: table.id }, { meta: table.meta })

    await $api.dbTable.update(table.id as string, {
      meta: table.meta,
    })

    $e('a:table:icon:navdraw', { icon })
  } catch (e) {
    message.error(await extractSdkResponseErrorMsg(e))
  }
}

// Todo: temp

const { isSharedBase } = useProject()
// const isMultiBase = computed(() => project.bases && project.bases.length > 1)

const canUserEditEmote = computed(() => {
  return isUIAllowed('tableIconEdit', { roles: projectRole?.value })
})

const isExpanded = ref(false)
const isLoading = ref(false)

const onExpand = async () => {
  if (isExpanded.value) {
    isExpanded.value = false
    return
  }

  isLoading.value = true
  try {
    await _loadViews({ tableId: table.value.id, ignoreLoading: true })
  } catch (e) {
    message.error(await extractSdkResponseErrorMsg(e))
  } finally {
    isLoading.value = false
    isExpanded.value = true
  }
}

watch(
  () => activeView.value?.id,
  () => {
    if (!activeView.value) return

    if (activeView.value?.fk_model_id === table.value?.id) {
      isExpanded.value = true
    }
  },
  {
    immediate: true,
  },
)

const isTableOpened = computed(() => {
  return openedTableId.value === table.value?.id && activeView.value?.is_default
})
</script>

<template>
  <div
    class="nc-tree-item nc-table-node-wrapper text-sm select-none w-full"
    :data-order="table.order"
    :data-id="table.id"
    :data-table-id="table.id"
    :class="[`nc-project-tree-tbl nc-project-tree-tbl-${table.title}`]"
    :data-active="openedTableId === table.id"
  >
    <GeneralTooltip
      class="nc-tree-item-inner pl-11 pr-0.75 mb-0.25 rounded-md h-7.1 w-full group cursor-pointer hover:bg-gray-200"
      :class="{
        'hover:bg-gray-200': openedTableId !== table.id,
        'pl-12': baseIndex !== 0,
        'pl-6.5': baseIndex === 0,
        '!bg-primary-selected': isTableOpened,
      }"
      modifier-key="Alt"
    >
      <template #title>{{ table.table_name }}</template>
      <div
        class="table-context flex items-center gap-1 h-full"
        :data-testid="`nc-tbl-side-node-${table.title}`"
        @contextmenu="setMenuContext('table', table)"
        @click="openTable(table)"
      >
        <div class="flex flex-row h-full items-center">
          <NcButton type="text" size="xxsmall" class="nc-sidebar-node-btn" @click.stop="onExpand">
            <GeneralIcon
              icon="triangleFill"
              class="nc-sidebar-base-node-btns group-hover:visible invisible cursor-pointer transform transition-transform duration-500 h-1.5 w-1.5 !text-gray-600 rotate-90 hover:bg-"
              :class="{ '!rotate-180': isExpanded }"
            />
          </NcButton>
          <div class="flex w-auto" :data-testid="`tree-view-table-draggable-handle-${table.title}`">
            <div
              class="flex items-center nc-table-icon"
              :class="{
                'pointer-events-none': !canUserEditEmote,
              }"
              @click.stop
            >
              <LazyGeneralEmojiPicker
                :key="table.meta?.icon"
                :emoji="table.meta?.icon"
                size="small"
                :readonly="!canUserEditEmote"
                @emoji-selected="setIcon($event, table)"
              >
                <template #default>
                  <NcTooltip class="flex" placement="topLeft" hide-on-click :disabled="!canUserEditEmote">
                    <template #title>
                      {{ 'Change icon' }}
                    </template>

                    <MdiTable
                      v-if="table.type === 'table'"
                      class="flex w-5 !text-gray-500 text-sm"
                      :class="{
                        'group-hover:text-gray-500': isUIAllowed('tableSort', { roles: projectRole }),
                        '!text-black': openedTableId === table.id,
                      }"
                    />
                    <MdiEye
                      v-else
                      class="flex w-5 !text-gray-500 text-sm"
                      :class="{
                        'group-hover:text-gray-500': isUIAllowed('tableSort', { roles: projectRole }),
                        '!text-black': openedTableId === table.id,
                      }"
                    />
                  </NcTooltip>
                </template>
              </LazyGeneralEmojiPicker>
            </div>
          </div>
        </div>

        <span
          class="nc-tbl-title capitalize text-ellipsis overflow-hidden select-none"
          :class="{
            'text-black !font-medium': isTableOpened,
          }"
          :data-testid="`nc-tbl-title-${table.title}`"
          :style="{ wordBreak: 'keep-all', whiteSpace: 'nowrap', display: 'inline' }"
        >
          {{ table.title }}
        </span>
        <div class="flex flex-grow h-full"></div>

<<<<<<< HEAD
        <NcDropdown
          v-if="
            !isSharedBase &&
            (isUIAllowed('tableRename', { roles: projectRole }) || isUIAllowed('tableDelete', { roles: projectRole }))
          "
          :trigger="['click']"
          @click.stop
        >
          <MdiDotsHorizontal
            class="min-w-5.75 min-h-5.75 mt-0.2 mr-0.25 px-0.5 transition-opacity opacity-0 group-hover:opacity-100 nc-tbl-context-menu outline-0 rounded-md hover:(bg-gray-500 bg-opacity-15 !text-black)"
            data-testid="nc-sidebar-table-context-menu"
            :class="{
              '!text-gray-600': openedTableId !== table.id,
              '!text-black': openedTableId === table.id,
            }"
          />

          <template #overlay>
            <NcMenu :data-testid="`nc-sidebar-table-${table.title}-options`">
              <NcMenuItem
                v-if="isUIAllowed('tableRename', { roles: projectRole })"
                :data-testid="`sidebar-table-rename-${table.title}`"
                @click="openRenameTableDialog(table, project.bases[baseIndex].id)"
              >
                <GeneralIcon icon="edit" class="text-gray-700" />
                {{ $t('general.rename') }}
              </NcMenuItem>

              <NcMenuItem
                v-if="
                  isUIAllowed('tableDuplicate') &&
                  project.bases?.[baseIndex] &&
                  (project.bases[baseIndex].is_meta || project.bases[baseIndex].is_local)
                "
                :data-testid="`sidebar-table-duplicate-${table.title}`"
                @click="duplicateTable(table)"
              >
                <GeneralIcon icon="duplicate" class="text-gray-700" />
                {{ $t('general.duplicate') }}
              </NcMenuItem>

              <NcMenuItem
                v-if="isUIAllowed('tableDelete', { roles: projectRole })"
                :data-testid="`sidebar-table-delete-${table.title}`"
                class="!text-red-500 !hover:bg-red-50"
                @click="isTableDeleteDialogVisible = true"
              >
                <GeneralIcon icon="delete" />
                {{ $t('general.delete') }}
              </NcMenuItem>
            </NcMenu>
          </template>
        </NcDropdown>
=======
        <div class="flex flex-row items-center">
          <NcDropdown
            v-if="
              !isSharedBase &&
              (isUIAllowed('tableRename', { roles: projectRole }) || isUIAllowed('tableDelete', { roles: projectRole }))
            "
            :trigger="['click']"
            class="nc-sidebar-node-btn"
            @click.stop
          >
            <MdiDotsHorizontal
              class="min-w-5.75 min-h-5.75 mt-0.2 mr-0.25 px-0.5 !text-gray-600 transition-opacity opacity-0 group-hover:opacity-100 nc-tbl-context-menu outline-0 rounded-md hover:(bg-gray-500 bg-opacity-15 !text-black)"
            />

            <template #overlay>
              <NcMenu>
                <NcMenuItem
                  v-if="isUIAllowed('tableRename', { roles: projectRole })"
                  :data-testid="`sidebar-table-rename-${table.title}`"
                  @click="openRenameTableDialog(table, project.bases[baseIndex].id)"
                >
                  <GeneralIcon icon="edit" class="text-gray-700" />
                  {{ $t('general.rename') }}
                </NcMenuItem>

                <NcMenuItem
                  v-if="
                    isUIAllowed('tableDuplicate') &&
                    project.bases?.[baseIndex] &&
                    (project.bases[baseIndex].is_meta || project.bases[baseIndex].is_local)
                  "
                  :data-testid="`sidebar-table-duplicate-${table.title}`"
                  @click="duplicateTable(table)"
                >
                  <GeneralIcon icon="duplicate" class="text-gray-700" />
                  {{ $t('general.duplicate') }}
                </NcMenuItem>

                <NcMenuItem
                  v-if="isUIAllowed('tableDelete', { roles: projectRole })"
                  :data-testid="`sidebar-table-delete-${table.title}`"
                  class="!text-red-500 !hover:bg-red-50"
                  @click="isTableDeleteDialogVisible = true"
                >
                  <GeneralIcon icon="delete" />
                  {{ $t('general.delete') }}
                </NcMenuItem>
              </NcMenu>
            </template>
          </NcDropdown>
          <DashboardTreeViewCreateViewBtn v-if="isUIAllowed('viewCreateOrEdit')">
            <NcButton type="text" size="xxsmall" class="nc-create-view-btn nc-sidebar-node-btn">
              <GeneralIcon icon="plus" class="text-xl leading-5" style="-webkit-text-stroke: 0.15px" />
            </NcButton>
          </DashboardTreeViewCreateViewBtn>
        </div>
>>>>>>> d80a0346
      </div>
      <DlgTableDelete
        v-if="table.id && project?.id"
        v-model:visible="isTableDeleteDialogVisible"
        :table-id="table.id"
        :project-id="project.id"
      />
    </GeneralTooltip>
    <DashboardTreeViewViewsList v-if="isExpanded" :table-id="table.id" :project-id="project.id" />
  </div>
</template>

<style scoped lang="scss">
.nc-tree-item {
  @apply relative after:(pointer-events-none content-[''] rounded absolute top-0 left-0  w-full h-full right-0 !bg-current transition duration-100 opacity-0);
}

<<<<<<< HEAD
.nc-tree-item.active {
  @apply !bg-primary-selected rounded-md;
  //@apply border-r-3 border-primary;

  svg {
    @apply !text-opacity-100;
  }
=======
.nc-tree-item svg {
  @apply text-primary text-opacity-60;
>>>>>>> d80a0346
}
</style><|MERGE_RESOLUTION|>--- conflicted
+++ resolved
@@ -211,61 +211,6 @@
         </span>
         <div class="flex flex-grow h-full"></div>
 
-<<<<<<< HEAD
-        <NcDropdown
-          v-if="
-            !isSharedBase &&
-            (isUIAllowed('tableRename', { roles: projectRole }) || isUIAllowed('tableDelete', { roles: projectRole }))
-          "
-          :trigger="['click']"
-          @click.stop
-        >
-          <MdiDotsHorizontal
-            class="min-w-5.75 min-h-5.75 mt-0.2 mr-0.25 px-0.5 transition-opacity opacity-0 group-hover:opacity-100 nc-tbl-context-menu outline-0 rounded-md hover:(bg-gray-500 bg-opacity-15 !text-black)"
-            data-testid="nc-sidebar-table-context-menu"
-            :class="{
-              '!text-gray-600': openedTableId !== table.id,
-              '!text-black': openedTableId === table.id,
-            }"
-          />
-
-          <template #overlay>
-            <NcMenu :data-testid="`nc-sidebar-table-${table.title}-options`">
-              <NcMenuItem
-                v-if="isUIAllowed('tableRename', { roles: projectRole })"
-                :data-testid="`sidebar-table-rename-${table.title}`"
-                @click="openRenameTableDialog(table, project.bases[baseIndex].id)"
-              >
-                <GeneralIcon icon="edit" class="text-gray-700" />
-                {{ $t('general.rename') }}
-              </NcMenuItem>
-
-              <NcMenuItem
-                v-if="
-                  isUIAllowed('tableDuplicate') &&
-                  project.bases?.[baseIndex] &&
-                  (project.bases[baseIndex].is_meta || project.bases[baseIndex].is_local)
-                "
-                :data-testid="`sidebar-table-duplicate-${table.title}`"
-                @click="duplicateTable(table)"
-              >
-                <GeneralIcon icon="duplicate" class="text-gray-700" />
-                {{ $t('general.duplicate') }}
-              </NcMenuItem>
-
-              <NcMenuItem
-                v-if="isUIAllowed('tableDelete', { roles: projectRole })"
-                :data-testid="`sidebar-table-delete-${table.title}`"
-                class="!text-red-500 !hover:bg-red-50"
-                @click="isTableDeleteDialogVisible = true"
-              >
-                <GeneralIcon icon="delete" />
-                {{ $t('general.delete') }}
-              </NcMenuItem>
-            </NcMenu>
-          </template>
-        </NcDropdown>
-=======
         <div class="flex flex-row items-center">
           <NcDropdown
             v-if="
@@ -322,7 +267,6 @@
             </NcButton>
           </DashboardTreeViewCreateViewBtn>
         </div>
->>>>>>> d80a0346
       </div>
       <DlgTableDelete
         v-if="table.id && project?.id"
@@ -340,17 +284,7 @@
   @apply relative after:(pointer-events-none content-[''] rounded absolute top-0 left-0  w-full h-full right-0 !bg-current transition duration-100 opacity-0);
 }
 
-<<<<<<< HEAD
-.nc-tree-item.active {
-  @apply !bg-primary-selected rounded-md;
-  //@apply border-r-3 border-primary;
-
-  svg {
-    @apply !text-opacity-100;
-  }
-=======
 .nc-tree-item svg {
   @apply text-primary text-opacity-60;
->>>>>>> d80a0346
 }
 </style>