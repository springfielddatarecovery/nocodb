--- conflicted
+++ resolved
@@ -34,17 +34,11 @@
     <template #title>
       <slot />
     </template>
-<<<<<<< HEAD
     <div class="w-full">{{ shortName }}</div>
   </a-tooltip>
   <div v-else class="w-full"><slot></slot></div>
   <div ref="text" class="hidden"><slot></slot></div>
 </template>
-=======
-
-    <div>{{ shortName }}</div>
-  </a-tooltip>
->>>>>>> ae4c1eb7
 
   <div v-else>
     <slot />
