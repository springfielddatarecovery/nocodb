<script setup lang="ts">
import { enumColor as colors, useGlobal } from '#imports'

const { lang: currentLang, appInfo } = useGlobal()

const isRtlLang = $computed(() => ['fa', 'ar'].includes(currentLang.value))
</script>

<template>
  <a-card :body-style="{ padding: '0px' }" class="w-[300px] shadow-sm !rounded-lg">
    <a-list class="w-full" dense>
      <slot name="before" />

      <a-list-item>
        <nuxt-link
          v-e="['e:docs']"
          no-prefetch
          no-rel
          class="text-primary !no-underline !text-current"
          target="_blank"
          to="https://docs.nocodb.com/"
        >
          <div class="ml-3 flex items-center text-sm">
            <MdiBookOpenOutline class="text-lg text-accent" />
            <span class="ml-3">{{ $t('labels.documentation') }}</span>
          </div>
        </nuxt-link>
      </a-list-item>

      <a-list-item>
        <nuxt-link
          v-e="['e:api-docs']"
          no-prefetch
          no-rel
          class="text-primary !no-underline !text-current"
          target="_blank"
          to="https://apis.nocodb.com/"
        >
          <div class="ml-3 flex items-center text-sm">
            <MdiJson class="text-lg text-green-500" />
            <!--            todo:  i18n -->
            <span class="ml-3">API {{ $t('labels.documentation') }}</span>
          </div>
        </nuxt-link>
      </a-list-item>
<<<<<<< HEAD
      <template v-if="!appInfo.useFinnTheme">
        <a-list-item>
          <nuxt-link
            v-e="['e:community:github']"
            class="text-primary !no-underline !text-current"
            to="https://github.com/nocodb/nocodb"
            target="_blank"
          >
            <div class="flex items-center text-sm">
              <mdi-github class="mx-3 text-lg" />
              <div v-if="isRtlLang">
                <!-- us on Github -->
                {{ $t('labels.community.starUs2') }}
                <!-- Star -->
                {{ $t('labels.community.starUs1') }}
                <mdi-star-outline />
              </div>
              <div v-else class="flex items-center">
                <!-- Star -->
                {{ $t('labels.community.starUs1') }}
                {{ ' ' }}
                <!-- us on Github -->
                {{ $t('labels.community.starUs2') }}
              </div>
=======

      <a-list-item>
        <nuxt-link
          v-e="['e:community:github']"
          no-prefetch
          no-rel
          class="text-primary !no-underline !text-current"
          to="https://github.com/nocodb/nocodb"
          target="_blank"
        >
          <div class="flex items-center text-sm">
            <mdi-github class="mx-3 text-lg" />
            <div v-if="isRtlLang">
              <!-- us on Github -->
              {{ $t('labels.community.starUs2') }}
              <!-- Star -->
              {{ $t('labels.community.starUs1') }}
              <mdi-star-outline />
>>>>>>> 2d715a91
            </div>
          </nuxt-link>
        </a-list-item>
        <a-list-item>
          <nuxt-link
            v-e="['e:community:book-demo']"
            class="!no-underline !text-current"
            to="https://calendly.com/nocodb-meeting"
            target="_blank"
          >
            <div class="flex items-center text-sm">
              <mdi-calendar-month class="mx-3 text-lg" :color="colors.dark[3 % colors.dark.length]" />
              <!-- Book a Free DEMO -->
              <div>
                {{ $t('labels.community.bookDemo') }}
              </div>
            </div>
<<<<<<< HEAD
          </nuxt-link>
        </a-list-item>
        <a-list-item>
          <nuxt-link
            v-e="['e:community:discord']"
            class="!no-underline !text-current"
            to="https://discord.gg/5RgZmkW"
            target="_blank"
          >
            <div class="flex items-center text-sm">
              <mdi-discord class="mx-3 text-lg" :color="colors.dark[0 % colors.dark.length]" />
              <!-- Get your questions answered -->
              <div>
                {{ $t('labels.community.getAnswered') }}
              </div>
            </div>
          </nuxt-link>
        </a-list-item>
        <a-list-item>
          <nuxt-link
            v-e="['e:community:twitter']"
            class="!no-underline !text-current"
            to="https://twitter.com/NocoDB"
            target="_blank"
          >
            <div class="flex items-center text-sm">
              <mdi-twitter class="mx-3 text-lg" :color="colors.dark[1 % colors.dark.length]" />
              <!-- Follow NocoDB -->
              <div>
                {{ $t('labels.community.followNocodb') }}
              </div>
            </div>
          </nuxt-link>
        </a-list-item>
        <a-list-item>
          <nuxt-link v-e="['e:hiring']" class="!no-underline !text-current" target="_blank" to="http://careers.nocodb.com">
            <div class="flex items-center text-sm">
              <!--            todo:  i18n -->
              <div class="ml-3">
                🚀 <span class="ml-3">{{ $t('labels.weAreHiring') }}!!!</span>
              </div>
            </div>
          </nuxt-link>
        </a-list-item>
        <a-list-item>
          <nuxt-link
            v-e="['e:community:reddit']"
            class="!no-underline !text-current"
            target="_blank"
            to="https://www.reddit.com/r/NocoDB/"
          >
            <div class="ml-3 flex items-center text-sm">
              <LogosRedditIcon />
              <span class="ml-4">/r/NocoDB/</span>
            </div>
          </nuxt-link>
        </a-list-item>
      </template>
=======
          </div>
        </nuxt-link>
      </a-list-item>

      <a-list-item>
        <nuxt-link
          v-e="['e:community:book-demo']"
          no-prefetch
          no-rel
          class="!no-underline !text-current"
          to="https://calendly.com/nocodb-meeting"
          target="_blank"
        >
          <div class="flex items-center text-sm">
            <mdi-calendar-month class="mx-3 text-lg" :color="colors.dark[3 % colors.dark.length]" />
            <!-- Book a Free DEMO -->
            <div>
              {{ $t('labels.community.bookDemo') }}
            </div>
          </div>
        </nuxt-link>
      </a-list-item>

      <a-list-item>
        <nuxt-link
          v-e="['e:community:discord']"
          no-prefetch
          no-rel
          class="!no-underline !text-current"
          to="https://discord.gg/5RgZmkW"
          target="_blank"
        >
          <div class="flex items-center text-sm">
            <mdi-discord class="mx-3 text-lg" :color="colors.dark[0 % colors.dark.length]" />
            <!-- Get your questions answered -->
            <div>
              {{ $t('labels.community.getAnswered') }}
            </div>
          </div>
        </nuxt-link>
      </a-list-item>

      <a-list-item>
        <nuxt-link
          v-e="['e:community:twitter']"
          no-prefetch
          no-rel
          class="!no-underline !text-current"
          to="https://twitter.com/NocoDB"
          target="_blank"
        >
          <div class="flex items-center text-sm">
            <mdi-twitter class="mx-3 text-lg" :color="colors.dark[1 % colors.dark.length]" />
            <!-- Follow NocoDB -->
            <div>
              {{ $t('labels.community.followNocodb') }}
            </div>
          </div>
        </nuxt-link>
      </a-list-item>

      <a-list-item>
        <nuxt-link
          v-e="['e:hiring']"
          no-prefetch
          no-rel
          class="!no-underline !text-current"
          target="_blank"
          to="http://careers.nocodb.com"
        >
          <div class="flex items-center text-sm">
            <!--            todo:  i18n -->
            <div class="ml-3">
              🚀 <span class="ml-3">{{ $t('labels.weAreHiring') }}!!!</span>
            </div>
          </div>
        </nuxt-link>
      </a-list-item>

      <a-list-item>
        <nuxt-link
          v-e="['e:community:reddit']"
          no-prefetch
          no-rel
          class="!no-underline !text-current"
          target="_blank"
          to="https://www.reddit.com/r/NocoDB/"
        >
          <div class="ml-3 flex items-center text-sm">
            <LogosRedditIcon />
            <span class="ml-4">/r/NocoDB/</span>
          </div>
        </nuxt-link>
      </a-list-item>
>>>>>>> 2d715a91
    </a-list>
  </a-card>
</template>

<style scoped>
:deep(.ant-list-item) {
  @apply hover:(bg-gray-100 !text-primary);
}
</style><|MERGE_RESOLUTION|>--- conflicted
+++ resolved
@@ -43,32 +43,6 @@
           </div>
         </nuxt-link>
       </a-list-item>
-<<<<<<< HEAD
-      <template v-if="!appInfo.useFinnTheme">
-        <a-list-item>
-          <nuxt-link
-            v-e="['e:community:github']"
-            class="text-primary !no-underline !text-current"
-            to="https://github.com/nocodb/nocodb"
-            target="_blank"
-          >
-            <div class="flex items-center text-sm">
-              <mdi-github class="mx-3 text-lg" />
-              <div v-if="isRtlLang">
-                <!-- us on Github -->
-                {{ $t('labels.community.starUs2') }}
-                <!-- Star -->
-                {{ $t('labels.community.starUs1') }}
-                <mdi-star-outline />
-              </div>
-              <div v-else class="flex items-center">
-                <!-- Star -->
-                {{ $t('labels.community.starUs1') }}
-                {{ ' ' }}
-                <!-- us on Github -->
-                {{ $t('labels.community.starUs2') }}
-              </div>
-=======
 
       <a-list-item>
         <nuxt-link
@@ -87,11 +61,12 @@
               <!-- Star -->
               {{ $t('labels.community.starUs1') }}
               <mdi-star-outline />
->>>>>>> 2d715a91
             </div>
-          </nuxt-link>
-        </a-list-item>
-        <a-list-item>
+          </div>
+        </nuxt-link>
+      </a-list-item>
+      
+      <a-list-item>
           <nuxt-link
             v-e="['e:community:book-demo']"
             class="!no-underline !text-current"
@@ -105,67 +80,6 @@
                 {{ $t('labels.community.bookDemo') }}
               </div>
             </div>
-<<<<<<< HEAD
-          </nuxt-link>
-        </a-list-item>
-        <a-list-item>
-          <nuxt-link
-            v-e="['e:community:discord']"
-            class="!no-underline !text-current"
-            to="https://discord.gg/5RgZmkW"
-            target="_blank"
-          >
-            <div class="flex items-center text-sm">
-              <mdi-discord class="mx-3 text-lg" :color="colors.dark[0 % colors.dark.length]" />
-              <!-- Get your questions answered -->
-              <div>
-                {{ $t('labels.community.getAnswered') }}
-              </div>
-            </div>
-          </nuxt-link>
-        </a-list-item>
-        <a-list-item>
-          <nuxt-link
-            v-e="['e:community:twitter']"
-            class="!no-underline !text-current"
-            to="https://twitter.com/NocoDB"
-            target="_blank"
-          >
-            <div class="flex items-center text-sm">
-              <mdi-twitter class="mx-3 text-lg" :color="colors.dark[1 % colors.dark.length]" />
-              <!-- Follow NocoDB -->
-              <div>
-                {{ $t('labels.community.followNocodb') }}
-              </div>
-            </div>
-          </nuxt-link>
-        </a-list-item>
-        <a-list-item>
-          <nuxt-link v-e="['e:hiring']" class="!no-underline !text-current" target="_blank" to="http://careers.nocodb.com">
-            <div class="flex items-center text-sm">
-              <!--            todo:  i18n -->
-              <div class="ml-3">
-                🚀 <span class="ml-3">{{ $t('labels.weAreHiring') }}!!!</span>
-              </div>
-            </div>
-          </nuxt-link>
-        </a-list-item>
-        <a-list-item>
-          <nuxt-link
-            v-e="['e:community:reddit']"
-            class="!no-underline !text-current"
-            target="_blank"
-            to="https://www.reddit.com/r/NocoDB/"
-          >
-            <div class="ml-3 flex items-center text-sm">
-              <LogosRedditIcon />
-              <span class="ml-4">/r/NocoDB/</span>
-            </div>
-          </nuxt-link>
-        </a-list-item>
-      </template>
-=======
-          </div>
         </nuxt-link>
       </a-list-item>
 
@@ -259,7 +173,6 @@
           </div>
         </nuxt-link>
       </a-list-item>
->>>>>>> 2d715a91
     </a-list>
   </a-card>
 </template>
