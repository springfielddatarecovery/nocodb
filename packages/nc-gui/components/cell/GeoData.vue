<script lang="ts" setup>
import type { GeoLocationType } from 'nocodb-sdk'
import { Modal as AModal, latLongToJoinedString, useVModel } from '#imports'
import GeoDataIcon from '~icons/mdi/map-marker'

interface Props {
  modelValue?: string | null
}

interface Emits {
  (event: 'update:modelValue', model: GeoLocationType): void
}

const props = defineProps<Props>()

const emits = defineEmits<Emits>()

const vModel = useVModel(props, 'modelValue', emits)

let isExpanded = $ref(false)

let isLoading = $ref(false)

let isLocationSet = $ref(false)

const [latitude, longitude] = (vModel.value || '').split(';')

const latLongStr = computed(() => {
  const [latitude, longitude] = (vModel.value || '').split(';')
  if (latitude) isLocationSet = true
  return latitude && longitude ? `${latitude}; ${longitude}` : 'Set location'
})

const formState = reactive({
  latitude,
  longitude,
})

const handleFinish = () => {
  vModel.value = latLongToJoinedString(parseFloat(formState.latitude), parseFloat(formState.longitude))
  isExpanded = false
}

const clear = () => {
  isExpanded = false

  formState.latitude = latitude
  formState.longitude = longitude
}

const onClickSetCurrentLocation = () => {
  isLoading = true
  const onSuccess = (position) => {
    const crd = position.coords
    formState.latitude = crd.latitude
    formState.longitude = crd.longitude
    isLoading = false
  }

  const onError = (err) => {
    console.error(`ERROR(${err.code}): ${err.message}`)
    isLoading = false
  }

  const options = {
    enableHighAccuracy: true,
    timeout: 20000,
    maximumAge: 2000,
  }
  navigator.geolocation.getCurrentPosition(onSuccess, onError, options)
}
</script>

<template>
  <a-dropdown :is="isExpanded ? AModal : 'div'" v-model:visible="isExpanded" trigger="click">
<<<<<<< HEAD
    <div
      v-if="!isLocationSet"
      class="group cursor-pointer flex gap-1 items-center mx-auto max-w-32 justify-center active:(ring ring-accent ring-opacity-100) rounded border-1 p-1 shadow-sm hover:(bg-primary bg-opacity-10) dark:(!bg-slate-500)"
    >
      <div class="flex items-center gap-2">
        <GeoDataIcon class="transform dark:(!text-white) group-hover:(!text-accent scale-120) text-gray-500 text-[0.75rem]" />
        <div class="group-hover:text-primary text-gray-500 dark:text-gray-200 dark:group-hover:!text-white text-xs">
          {{ latLongStr }}
        </div>
      </div>
    </div>
    <div v-else>{{ latLongStr }}</div>
=======
    <a-button data-testid="nc-geo-data-set-location-button">{{ latLongStr }}</a-button>
>>>>>>> 6e5a8e95
    <template #overlay>
      <a-form :model="formState" class="flex flex-col" @finish="handleFinish">
        <a-form-item>
          <div class="flex mt-4 items-center mx-2">
            <div class="mr-2">{{ $t('labels.lat') }}:</div>
            <a-input
              v-model:value="formState.latitude"
              data-testid="nc-geo-data-latitude"
              type="number"
              step="0.0000001"
              :min="-90"
              required
              :max="90"
              @keydown.stop
              @selectstart.capture.stop
              @mousedown.stop
            />
          </div>
        </a-form-item>

        <a-form-item>
          <div class="flex items-center mx-2">
            <div class="mr-2">{{ $t('labels.lng') }}:</div>
            <a-input
              v-model:value="formState.longitude"
              data-testid="nc-geo-data-longitude"
              type="number"
              step="0.0000001"
              required
              :min="-180"
              :max="180"
              @keydown.stop
              @selectstart.capture.stop
              @mousedown.stop
            />
          </div>
        </a-form-item>
        <a-form-item>
          <div class="flex items-center mr-2">
            <MdiReload v-if="isLoading" :class="{ 'animate-infinite animate-spin text-gray-500': isLoading }" />
            <a-button class="ml-2" @click="onClickSetCurrentLocation">{{ $t('labels.yourLocation') }}</a-button>
          </div>
        </a-form-item>
        <a-form-item>
          <div class="ml-auto mr-2">
            <a-button type="text" @click="clear">{{ $t('general.cancel') }}</a-button>
            <a-button type="primary" html-type="submit" data-testid="nc-geo-data-save">{{ $t('general.submit') }}</a-button>
          </div>
        </a-form-item>
      </a-form>
    </template>
  </a-dropdown>
</template>

<style scoped lang="scss">
input[type='number']:focus {
  @apply ring-transparent;
}

input[type='number'] {
  width: 180px;
}
.ant-form-item {
  margin-bottom: 1rem;
}
.ant-dropdown-menu {
  align-items: flex-end;
}
</style><|MERGE_RESOLUTION|>--- conflicted
+++ resolved
@@ -73,7 +73,6 @@
 
 <template>
   <a-dropdown :is="isExpanded ? AModal : 'div'" v-model:visible="isExpanded" trigger="click">
-<<<<<<< HEAD
     <div
       v-if="!isLocationSet"
       class="group cursor-pointer flex gap-1 items-center mx-auto max-w-32 justify-center active:(ring ring-accent ring-opacity-100) rounded border-1 p-1 shadow-sm hover:(bg-primary bg-opacity-10) dark:(!bg-slate-500)"
@@ -86,9 +85,6 @@
       </div>
     </div>
     <div v-else>{{ latLongStr }}</div>
-=======
-    <a-button data-testid="nc-geo-data-set-location-button">{{ latLongStr }}</a-button>
->>>>>>> 6e5a8e95
     <template #overlay>
       <a-form :model="formState" class="flex flex-col" @finish="handleFinish">
         <a-form-item>
