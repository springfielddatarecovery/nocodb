<script lang="ts" setup>
import type { ColumnType } from 'nocodb-sdk'
import { UITypes, isVirtualCol } from 'nocodb-sdk'
import {
  ActiveViewInj,
  CellUrlDisableOverlayInj,
  ChangePageInj,
  FieldsInj,
  IsFormInj,
  IsGalleryInj,
  IsGridInj,
  IsLockedInj,
  MetaInj,
  OpenNewRecordFormHookInj,
  PaginationDataInj,
  ReadonlyInj,
  ReloadViewDataHookInj,
  createEventHook,
  extractPkFromRow,
  inject,
  message,
  onClickOutside,
  onMounted,
  provide,
  reactive,
  ref,
  useCopy,
  useEventListener,
  useGridViewColumnWidth,
  useI18n,
  useRoute,
  useSmartsheetStoreOrThrow,
  useUIPermission,
  useViewData,
  watch,
} from '#imports'
import type { Row } from '~/lib'
import { NavigateDir } from '~/lib'

const { t } = useI18n()

const meta = inject(MetaInj, ref())

const view = inject(ActiveViewInj, ref())

// keep a root fields variable and will get modified from
// fields menu and get used in grid and gallery
const fields = inject(FieldsInj, ref([]))
const readOnly = inject(ReadonlyInj, false)
const isLocked = inject(IsLockedInj, ref(false))

const reloadViewDataHook = inject(ReloadViewDataHookInj, createEventHook())
const openNewRecordFormHook = inject(OpenNewRecordFormHookInj, createEventHook())

const { isUIAllowed } = useUIPermission()
const hasEditPermission = $computed(() => isUIAllowed('xcDatatableEditable'))

const route = useRoute()
const router = useRouter()

// todo: get from parent ( inject or use prop )
const isView = false

const selected = reactive<{ row: number | null; col: number | null }>({ row: null, col: null })

let editEnabled = $ref(false)

const { xWhere, isPkAvail, cellRefs, isSqlView } = useSmartsheetStoreOrThrow()

const addColumnDropdown = ref(false)

const _contextMenu = ref(false)
const contextMenu = computed({
  get: () => _contextMenu.value,
  set: (val) => {
    if (hasEditPermission) {
      _contextMenu.value = val
    }
  },
})

const contextMenuTarget = ref<{ row: number; col: number } | null>(null)
const expandedFormDlg = ref(false)
const expandedFormRow = ref<Row>()
const expandedFormRowState = ref<Record<string, any>>()

const visibleColLength = $computed(() => fields.value?.length)

const {
  isLoading,
  loadData,
  paginationData,
  formattedData: data,
  updateOrSaveRow,
  changePage,
  addEmptyRow,
  deleteRow,
  deleteSelectedRows,
  selectedAllRecords,
  removeRowIfNew,
} = useViewData(meta, view, xWhere)

const { loadGridViewColumns, updateWidth, resizingColWidth, resizingCol } = useGridViewColumnWidth(view)

const { copy } = useCopy()

onMounted(loadGridViewColumns)

provide(IsFormInj, ref(false))

provide(IsGalleryInj, ref(false))

provide(IsGridInj, ref(true))

provide(PaginationDataInj, paginationData)

provide(ChangePageInj, changePage)

provide(ReadonlyInj, !hasEditPermission)

const disableUrlOverlay = ref(false)
provide(CellUrlDisableOverlayInj, disableUrlOverlay)

const showLoading = ref(true)

reloadViewDataHook?.on(async (shouldShowLoading) => {
  // set value if spinner should be hidden
  showLoading.value = !!shouldShowLoading
  await loadData()

  // reset to default (showing spinner on load)
  showLoading.value = true
})

const skipRowRemovalOnCancel = ref(false)

const expandForm = (row: Row, state?: Record<string, any>, fromToolbar = false) => {
<<<<<<< HEAD
  if (!isUIAllowed('xcDatatableEditable')) return

  const rowId = extractPkFromRow(row.row, meta.value?.columns as ColumnType[])
=======
  const rowId = extractPkFromRow(row.row, meta.value!.columns!)
>>>>>>> ae4c1eb7

  if (rowId) {
    router.push({
      query: {
        ...route.query,
        rowId,
      },
    })
  } else {
    expandedFormRow.value = row
    expandedFormRowState.value = state
    expandedFormDlg.value = true
    skipRowRemovalOnCancel.value = !fromToolbar
  }
}

openNewRecordFormHook?.on(async () => {
  const newRow = await addEmptyRow()
  expandForm(newRow, undefined, true)
})

const selectCell = (row: number, col: number) => {
  selected.row = row
  selected.col = col
}

watch(
  () => view.value?.id,
  async (next, old) => {
    if (next && old && next !== old) {
      await loadData()
    }
  },
  { immediate: true },
)

const onresize = (colID: string, event: any) => {
  updateWidth(colID, event.detail)
}

const onXcResizing = (cn: string, event: any) => {
  resizingCol.value = cn
  resizingColWidth.value = event.detail
}

defineExpose({
  loadData,
})

// reset context menu target on hide
watch(contextMenu, () => {
  if (!contextMenu.value) {
    contextMenuTarget.value = null
  }
})

const clearCell = async (ctx: { row: number; col: number }) => {
  const rowObj = data.value[ctx.row]
  const columnObj = fields.value[ctx.col]

  if (isVirtualCol(columnObj)) {
    return
  }

  rowObj.row[columnObj.title] = null
  // update/save cell value
  await updateOrSaveRow(rowObj, columnObj.title)
}

const makeEditable = (row: Row, col: ColumnType) => {
  if (!hasEditPermission || editEnabled || isView) {
    return
  }
  if (!isPkAvail.value && !row.rowMeta.new) {
    // Update not allowed for table which doesn't have primary Key
    message.info(t('msg.info.updateNotAllowedWithoutPK'))
    return
  }
  if (col.ai) {
    // Auto Increment field is not editable
    message.info(t('msg.info.autoIncFieldNotEditable'))
    return
  }
  if (col.pk && !row.rowMeta.new) {
    // Editing primary key not supported
    message.info(t('msg.info.editingPKnotSupported'))
    return
  }
  return (editEnabled = true)
}

/** handle keypress events */
const onKeyDown = async (e: KeyboardEvent) => {
  if (e.key === 'Alt') {
    disableUrlOverlay.value = true
    return
  }
  if (selected.row === null || selected.col === null) return
  /** on tab key press navigate through cells */
  switch (e.key) {
    case 'Tab':
      e.preventDefault()
      if (e.shiftKey) {
        if (selected.col > 0) {
          selected.col--
        } else if (selected.row > 0) {
          selected.row--
          selected.col = visibleColLength - 1
        }
      } else {
        if (selected.col < visibleColLength - 1) {
          selected.col++
        } else if (selected.row < data.value.length - 1) {
          selected.row++
          selected.col = 0
        }
      }
      break
    /** on enter key press make cell editable */
    case 'Enter':
      e.preventDefault()
      makeEditable(data.value[selected.row], fields.value[selected.col])
      break
    /** on delete key press clear cell */
    case 'Delete':
      if (!editEnabled) {
        e.preventDefault()
        await clearCell(selected as { row: number; col: number })
      }
      break
    /** on arrow key press navigate through cells */
    case 'ArrowRight':
      e.preventDefault()
      if (selected.col < visibleColLength - 1) selected.col++
      break
    case 'ArrowLeft':
      e.preventDefault()
      if (selected.col > 0) selected.col--
      break
    case 'ArrowUp':
      e.preventDefault()
      if (selected.row > 0) selected.row--
      break
    case 'ArrowDown':
      e.preventDefault()
      if (selected.row < data.value.length - 1) selected.row++
      break
    default:
      {
        const rowObj = data.value[selected.row]
        const columnObj = fields.value[selected.col]

        if ((!editEnabled && e.metaKey) || e.ctrlKey) {
          switch (e.keyCode) {
            // copy - ctrl/cmd +c
            case 67:
              await copy(rowObj.row[columnObj.title] || '')
              break
          }
        }

        if (editEnabled || e.ctrlKey || e.altKey || e.metaKey) {
          return
        }

        /** on letter key press make cell editable and empty */
        if (e?.key?.length === 1) {
          if (!isPkAvail && !rowObj.rowMeta.new) {
            // Update not allowed for table which doesn't have primary Key
            return message.info(t('msg.info.updateNotAllowedWithoutPK'))
          }
          if (makeEditable(rowObj, columnObj)) {
            rowObj.row[columnObj.title] = ''
          }
          // editEnabled = true
        }
      }
      break
  }
}
const onKeyUp = async (e: KeyboardEvent) => {
  if (e.key === 'Alt') {
    disableUrlOverlay.value = false
  }
}

useEventListener(document, 'keydown', onKeyDown)
useEventListener(document, 'keyup', onKeyUp)

/** On clicking outside of table reset active cell  */
const smartTable = ref(null)
onClickOutside(smartTable, () => {
  if (selected.col === null) return

  const activeCol = fields.value[selected.col]

  if (editEnabled && (isVirtualCol(activeCol) || activeCol.uidt === UITypes.JSON)) return

  selected.row = null
  selected.col = null
})

const onNavigate = (dir: NavigateDir) => {
  if (selected.row === null || selected.col === null) return
  switch (dir) {
    case NavigateDir.NEXT:
      if (selected.row < data.value.length - 1) {
        selected.row++
      } else {
        editEnabled = false
      }
      break
    case NavigateDir.PREV:
      if (selected.row > 0) {
        selected.row--
      } else {
        editEnabled = false
      }
      break
  }
}

const showContextMenu = (e: MouseEvent, target?: { row: number; col: number }) => {
  if (isSqlView.value) return
  e.preventDefault()
  if (target) {
    contextMenuTarget.value = target
  }
}

const rowRefs = $ref<any[]>()

/** save/update records before unmounting the component */
onBeforeUnmount(async () => {
  let index = -1
  for (const currentRow of data.value) {
    index++
    /** if new record save row and save the LTAR cells */
    if (currentRow.rowMeta.new) {
      const syncLTARRefs = rowRefs[index]!.syncLTARRefs
      const savedRow = await updateOrSaveRow(currentRow, '')
      await syncLTARRefs(savedRow)
      currentRow.rowMeta.changed = false
      continue
    }
    /** if existing row check updated cell and invoke update method */
    if (currentRow.rowMeta.changed) {
      currentRow.rowMeta.changed = false
      for (const field of meta.value?.columns ?? []) {
        if (isVirtualCol(field)) continue
        if (currentRow.row[field.title!] !== currentRow.oldRow[field.title!]) {
          await updateOrSaveRow(currentRow, field.title!)
        }
      }
    }
  }
})

const expandedFormOnRowIdDlg = computed({
  get() {
    return !!route.query.rowId
  },
  set(val) {
    if (!val)
      router.push({
        query: {
          ...route.query,
          rowId: undefined,
        },
      })
  },
})

// reload table data reload hook as fallback to rowdatareload
provide(ReloadRowDataHookInj, reloadViewDataHook)

// trigger initial data load in grid
reloadViewDataHook.trigger()
</script>

<template>
  <div class="relative flex flex-col h-full min-h-0 w-full">
    <general-overlay :model-value="isLoading" inline transition class="!bg-opacity-15">
      <div class="flex items-center justify-center h-full w-full !bg-white !bg-opacity-85 z-1000">
        <a-spin size="large" />
      </div>
    </general-overlay>

    <div class="nc-grid-wrapper min-h-0 flex-1 scrollbar-thin-dull">
      <a-dropdown
        v-model:visible="contextMenu"
        :trigger="isSqlView ? [] : ['contextmenu']"
        overlay-class-name="nc-dropdown-grid-context-menu"
      >
        <table
          ref="smartTable"
          class="xc-row-table nc-grid backgroundColorDefault !h-auto bg-white"
          @contextmenu="showContextMenu"
        >
          <thead>
            <tr class="nc-grid-header border-1 bg-gray-100 sticky top[-1px]">
              <th>
                <div class="w-full h-full bg-gray-100 flex min-w-[70px] pl-5 pr-1 items-center">
                  <template v-if="!readOnly">
                    <div class="nc-no-label text-gray-500" :class="{ hidden: selectedAllRecords }">#</div>
                    <div
                      :class="{ hidden: !selectedAllRecords, flex: selectedAllRecords }"
                      class="nc-check-all w-full items-center"
                    >
                      <a-checkbox v-model:checked="selectedAllRecords" />

                      <span class="flex-1" />
                    </div>
                  </template>
                  <template v-else>
                    <div class="text-gray-500">#</div>
                  </template>
                </div>
              </th>
              <th
                v-for="col in fields"
                :key="col.title"
                v-xc-ver-resize
                :data-col="col.id"
                :data-title="col.title"
                @xcresize="onresize(col.id, $event)"
                @xcresizing="onXcResizing(col.title, $event)"
                @xcresized="resizingCol = null"
              >
                <div class="w-full h-full bg-gray-100 flex items-center">
                  <LazySmartsheetHeaderVirtualCell v-if="isVirtualCol(col)" :column="col" :hide-menu="readOnly" />

                  <LazySmartsheetHeaderCell v-else :column="col" :hide-menu="readOnly" />
                </div>
              </th>
              <th
                v-if="!readOnly && !isLocked && isUIAllowed('add-column') && !isSqlView"
                v-e="['c:column:add']"
                class="cursor-pointer"
                @click.stop="addColumnDropdown = true"
              >
                <a-dropdown
                  v-model:visible="addColumnDropdown"
                  :trigger="['click']"
                  overlay-class-name="nc-dropdown-grid-add-column"
                >
                  <div class="h-full w-[60px] flex items-center justify-center">
                    <MdiPlus class="text-sm nc-column-add" />
                  </div>

                  <template #overlay>
                    <SmartsheetColumnEditOrAddProvider
                      v-if="addColumnDropdown"
                      @submit="addColumnDropdown = false"
                      @cancel="addColumnDropdown = false"
                      @click.stop
                      @keydown.stop
                    />
                  </template>
                </a-dropdown>
              </th>
            </tr>
          </thead>
          <tbody>
            <LazySmartsheetRow v-for="(row, rowIndex) of data" ref="rowRefs" :key="rowIndex" :row="row">
              <template #default="{ state }">
                <tr class="nc-grid-row">
                  <td key="row-index" class="caption nc-grid-cell pl-5 pr-1">
                    <div class="items-center flex gap-1 min-w-[55px]">
                      <div
                        v-if="!readOnly || !isLocked"
                        class="nc-row-no text-xs text-gray-500"
                        :class="{ toggle: !readOnly, hidden: row.rowMeta.selected }"
                      >
                        {{ rowIndex + 1 }}
                      </div>
                      <div
                        v-if="!readOnly"
                        :class="{ hidden: !row.rowMeta.selected, flex: row.rowMeta.selected }"
                        class="nc-row-expand-and-checkbox"
                      >
                        <a-checkbox v-model:checked="row.rowMeta.selected" />
                      </div>
                      <span class="flex-1" />
                      <div v-if="!readOnly && !isLocked" class="nc-expand" :class="{ 'nc-comment': row.rowMeta?.commentCount }">
                        <span
                          v-if="row.rowMeta?.commentCount"
                          class="py-1 px-3 rounded-full text-xs cursor-pointer select-none transform hover:(scale-110)"
                          :style="{ backgroundColor: enumColor.light[row.rowMeta.commentCount % enumColor.light.length] }"
                          @click="expandForm(row, state)"
                        >
                          {{ row.rowMeta.commentCount }}
                        </span>
                        <div
                          v-else
                          class="cursor-pointer flex items-center border-1 active:ring rounded p-1 hover:(bg-primary bg-opacity-10)"
                        >
                          <MdiArrowExpand
                            v-e="['c:row-expand']"
                            class="select-none transform hover:(text-accent scale-120) nc-row-expand"
                            @click="expandForm(row, state)"
                          />
                        </div>
                      </div>
                    </div>
                  </td>
                  <td
                    v-for="(columnObj, colIndex) of fields"
                    :ref="cellRefs.set"
                    :key="columnObj.id"
                    class="cell relative cursor-pointer nc-grid-cell"
                    :class="{
                      active: isUIAllowed('xcDatatableEditable') && selected.col === colIndex && selected.row === rowIndex,
                    }"
                    :data-key="rowIndex + columnObj.id"
                    :data-col="columnObj.id"
                    :data-title="columnObj.title"
                    @click="selectCell(rowIndex, colIndex)"
                    @dblclick="makeEditable(row, columnObj)"
                    @contextmenu="showContextMenu($event, { row: rowIndex, col: colIndex })"
                  >
                    <div class="w-full h-full">
                      <LazySmartsheetVirtualCell
                        v-if="isVirtualCol(columnObj)"
                        v-model="row.row[columnObj.title]"
                        :column="columnObj"
                        :active="selected.col === colIndex && selected.row === rowIndex"
                        :row="row"
                        @navigate="onNavigate"
                      />

                      <LazySmartsheetCell
                        v-else
                        v-model="row.row[columnObj.title]"
                        :column="columnObj"
                        :edit-enabled="
                          isUIAllowed('xcDatatableEditable') &&
                          editEnabled &&
                          selected.col === colIndex &&
                          selected.row === rowIndex
                        "
                        :row-index="rowIndex"
                        :active="selected.col === colIndex && selected.row === rowIndex"
                        @update:edit-enabled="editEnabled = false"
                        @save="updateOrSaveRow(row, columnObj.title)"
                        @navigate="onNavigate"
                        @cancel="editEnabled = false"
                      />
                    </div>
                  </td>
                </tr>
              </template>
            </LazySmartsheetRow>

            <tr v-if="!isView && !isLocked && isUIAllowed('xcDatatableEditable') && !isSqlView">
              <td
                v-e="['c:row:add:grid-bottom']"
                :colspan="visibleColLength + 1"
                class="text-left pointer nc-grid-add-new-cell cursor-pointer"
                @click="addEmptyRow()"
              >
                <div class="px-2 w-full flex items-center text-gray-500">
                  <MdiPlus class="text-pint-500 text-xs ml-2 text-primary" />

                  <span class="ml-1">
                    {{ $t('activity.addRow') }}
                  </span>
                </div>
              </td>
            </tr>
          </tbody>
        </table>

        <template v-if="!isLocked && isUIAllowed('xcDatatableEditable')" #overlay>
          <a-menu class="shadow !rounded !py-0" @click="contextMenu = false">
            <a-menu-item v-if="contextMenuTarget" @click="deleteRow(contextMenuTarget.row)">
              <div v-e="['a:row:delete']" class="nc-project-menu-item">
                <!-- Delete Row -->
                {{ $t('activity.deleteRow') }}
              </div>
            </a-menu-item>

            <a-menu-item @click="deleteSelectedRows">
              <div v-e="['a:row:delete-bulk']" class="nc-project-menu-item">
                <!-- Delete Selected Rows -->
                {{ $t('activity.deleteSelectedRow') }}
              </div>
            </a-menu-item>

            <!--            Clear cell -->
            <a-menu-item v-if="contextMenuTarget" @click="clearCell(contextMenuTarget)">
              <div v-e="['a:row:clear']" class="nc-project-menu-item">{{ $t('activity.clearCell') }}</div>
            </a-menu-item>

            <a-menu-item v-if="contextMenuTarget" @click="addEmptyRow(contextMenuTarget.row + 1)">
              <div v-e="['a:row:insert']" class="nc-project-menu-item">
                <!-- Insert New Row -->
                {{ $t('activity.insertRow') }}
              </div>
            </a-menu-item>
          </a-menu>
        </template>
      </a-dropdown>
    </div>

    <LazySmartsheetPagination />

    <LazySmartsheetExpandedForm
      v-if="expandedFormRow && expandedFormDlg"
      v-model="expandedFormDlg"
      :row="expandedFormRow"
      :state="expandedFormRowState"
      :meta="meta"
      :view="view"
      @update:model-value="!skipRowRemovalOnCancel && removeRowIfNew(expandedFormRow)"
    />

    <LazySmartsheetExpandedForm
      v-if="expandedFormOnRowIdDlg"
      :key="route.query.rowId"
      v-model="expandedFormOnRowIdDlg"
      :row="{ row: {}, oldRow: {}, rowMeta: {} }"
      :meta="meta"
      :row-id="route.query.rowId"
      :view="view"
    />
  </div>
</template>

<style scoped lang="scss">
.nc-grid-wrapper {
  @apply h-full w-full overflow-auto;

  td,
  th {
    min-height: 41px !important;
    height: 41px !important;
    position: relative;
  }

  td:not(:first-child) > div {
    overflow: hidden;
    @apply flex items-center h-auto px-1;
  }

  table,
  td,
  th {
    @apply !border-1;
    border-collapse: collapse;
  }

  td {
    text-overflow: ellipsis;
  }

  td.active::after,
  td.active::before {
    content: '';
    position: absolute;
    z-index: 3;
    height: calc(100% + 2px);
    width: calc(100% + 2px);
    left: -1px;
    top: -1px;
    pointer-events: none;
  }

  // todo: replace with css variable
  td.active::after {
    @apply border-2 border-solid border-primary;
  }

  td.active::before {
    @apply bg-primary bg-opacity-5;
  }
}

:deep {
  .resizer:hover,
  .resizer:active,
  .resizer:focus {
    // todo: replace with primary color
    @apply bg-blue-500/50;
    cursor: col-resize;
  }
}

.nc-grid-row {
  .nc-row-expand-and-checkbox {
    @apply w-full items-center justify-between;
  }

  .nc-expand {
    &:not(.nc-comment) {
      @apply hidden;
    }

    &.nc-comment {
      display: flex;
    }
  }

  &:hover {
    .nc-row-no.toggle {
      @apply hidden;
    }

    .nc-expand {
      @apply flex;
    }

    .nc-row-expand-and-checkbox {
      @apply flex;
    }
  }
}

.nc-grid-header {
  position: sticky;
  top: -1px;

  @apply z-1;

  &:hover {
    .nc-no-label {
      @apply hidden;
    }

    .nc-check-all {
      @apply flex;
    }
  }
}

tbody tr:hover {
  @apply bg-gray-100 bg-opacity-50;
}
</style><|MERGE_RESOLUTION|>--- conflicted
+++ resolved
@@ -135,13 +135,9 @@
 const skipRowRemovalOnCancel = ref(false)
 
 const expandForm = (row: Row, state?: Record<string, any>, fromToolbar = false) => {
-<<<<<<< HEAD
   if (!isUIAllowed('xcDatatableEditable')) return
 
   const rowId = extractPkFromRow(row.row, meta.value?.columns as ColumnType[])
-=======
-  const rowId = extractPkFromRow(row.row, meta.value!.columns!)
->>>>>>> ae4c1eb7
 
   if (rowId) {
     router.push({
