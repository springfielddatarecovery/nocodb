<script setup lang="ts">
import type { TableType, ViewType } from 'nocodb-sdk'
import { UITypes, isSystemColumn, isVirtualCol } from 'nocodb-sdk'
import type { Ref } from 'vue'
import {
  FieldsInj,
  IsFormInj,
  IsKanbanInj,
  MetaInj,
  ReloadRowDataHookInj,
  computedInject,
  createEventHook,
  inject,
  message,
  provide,
  ref,
  toRef,
  useProvideExpandedFormStore,
  useProvideSmartsheetStore,
  useRouter,
  useVModel,
  watch,
} from '#imports'
import type { Row } from '~/lib'

const props = defineProps<Props>()

const emits = defineEmits(['update:modelValue', 'cancel', 'next', 'prev'])

interface Props {
  modelValue?: boolean
  row: Row
  state?: Record<string, any> | null
  meta: TableType
  loadRow?: boolean
  useMetaFields?: boolean
  rowId?: string
  view?: ViewType
  showNextPrevIcons?: boolean
}

<<<<<<< HEAD
=======
const props = defineProps<Props>()

const emits = defineEmits(['update:modelValue', 'cancel', 'next', 'prev'])

const { t } = useI18n()

>>>>>>> a9fd6f3a
const row = ref(props.row)

const state = toRef(props, 'state')

const meta = toRef(props, 'meta')

const router = useRouter()

const fields = computedInject(FieldsInj, (_fields) => {
  if (props.useMetaFields) {
    return (meta.value.columns ?? []).filter((col) => !isSystemColumn(col))
  }
  return _fields?.value ?? []
})

const isKanban = inject(IsKanbanInj, ref(false))

provide(MetaInj, meta)

const { commentsDrawer, changedColumns, state: rowState, isNew, loadRow } = useProvideExpandedFormStore(meta, row)

const duplicatingRowInProgress = ref(false)

if (props.loadRow) {
  await loadRow()
}

if (props.rowId) {
  try {
    await loadRow(props.rowId)
  } catch (e: any) {
    if (e.response?.status === 404) {
      // todo: i18n
      message.error('Record not found')
      router.replace({ query: {} })
    } else throw e
  }
}

useProvideSmartsheetStore(ref({}) as Ref<ViewType>, meta)

provide(IsFormInj, ref(true))

watch(
  state,
  () => {
    if (state.value) {
      rowState.value = state.value
    } else {
      rowState.value = {}
    }
  },
  { immediate: true },
)

const isExpanded = useVModel(props, 'modelValue', emits, {
  defaultValue: false,
})

const onClose = () => {
  if (row.value?.rowMeta?.new) emits('cancel')
  isExpanded.value = false
}

const onDuplicateRow = () => {
  duplicatingRowInProgress.value = true
  const newRow = Object.assign(
    {},
    {
      row: row.value.row,
      oldRow: {},
      rowMeta: { new: true },
    },
  )
  setTimeout(async () => {
    row.value = newRow
    duplicatingRowInProgress.value = false
    message.success(t('msg.success.rowDuplicatedWithoutSavedYet'))
  }, 500)
}

const reloadParentRowHook = inject(ReloadRowDataHookInj, createEventHook())

// override reload trigger and use it to reload grid and the form itself
const reloadHook = createEventHook()

reloadHook.on(() => {
  reloadParentRowHook?.trigger(false)
  if (isNew.value) return
  loadRow()
})
provide(ReloadRowDataHookInj, reloadHook)

if (isKanban.value) {
  // adding column titles to changedColumns if they are preset
  for (const [k, v] of Object.entries(row.value.row)) {
    if (v) {
      changedColumns.value.add(k)
    }
  }
}

const cellWrapperEl = ref<HTMLElement>()

onMounted(() => {
  setTimeout(() => (cellWrapperEl.value?.querySelector('input,select,textarea') as HTMLInputElement)?.focus())
})
</script>

<script lang="ts">
export default {
  name: 'ExpandedForm',
}
</script>

<template>
  <a-drawer
    v-model:visible="isExpanded"
    :footer="null"
    width="min(90vw,800px)"
    :body-style="{ 'padding': 0, 'display': 'flex', 'flex-direction': 'column' }"
    :closable="false"
    class="nc-drawer-expanded-form"
    :class="{ active: isExpanded }"
  >
    <SmartsheetExpandedFormHeader :view="props.view" @cancel="onClose" @duplicate-row="onDuplicateRow" />

    <div class="!bg-gray-100 rounded flex-1 relative">
      <template v-if="props.showNextPrevIcons">
        <a-tooltip placement="bottom">
          <template #title>
            {{ $t('labels.nextRow') }}
          </template>
          <MdiChevronRight class="cursor-pointer nc-next-arrow" @click="$emit('next')" />
        </a-tooltip>
        <a-tooltip placement="bottom">
          <template #title>
            {{ $t('labels.prevRow') }}
          </template>
          <MdiChevronLeft class="cursor-pointer nc-prev-arrow" @click="$emit('prev')" />
        </a-tooltip>
      </template>

      <div class="flex h-full nc-form-wrapper items-stretch min-h-[max(70vh,100%)]">
        <div class="flex-1 overflow-auto scrollbar-thin-dull nc-form-fields-container">
          <div class="w-[500px] mx-auto">
            <div v-if="duplicatingRowInProgress" class="flex items-center justify-center h-[100px]">
              <a-spin size="large" />
            </div>
            <div
              v-for="(col, i) of fields"
              v-else
              v-show="!isVirtualCol(col) || !isNew || col.uidt === UITypes.LinkToAnotherRecord"
              :key="col.title"
              class="mt-2 py-2"
              :class="`nc-expand-col-${col.title}`"
              :data-testid="`nc-expand-col-${col.title}`"
            >
              <LazySmartsheetHeaderVirtualCell v-if="isVirtualCol(col)" :column="col" />

              <LazySmartsheetHeaderCell v-else :column="col" />

              <div
                :ref="i ? null : (el) => (cellWrapperEl = el)"
                class="!bg-white rounded px-1 min-h-[35px] flex items-center mt-2 relative"
              >
                <LazySmartsheetVirtualCell v-if="isVirtualCol(col)" v-model="row.row[col.title]" :row="row" :column="col" />

                <LazySmartsheetCell
                  v-else
                  v-model="row.row[col.title]"
                  :column="col"
                  :edit-enabled="true"
                  :active="true"
                  @update:model-value="changedColumns.add(col.title)"
                />
              </div>
            </div>
          </div>
        </div>

        <div v-if="!isNew" class="nc-comments-drawer min-w-0 min-h-full max-h-full" :class="{ active: commentsDrawer }">
          <div class="h-full">
            <LazySmartsheetExpandedFormComments v-if="commentsDrawer" />
          </div>
        </div>
      </div>
    </div>
  </a-drawer>
</template>

<style scoped lang="scss">
:deep(input, select, textarea) {
  @apply !bg-white;
}

:deep(.ant-modal-body) {
  @apply !bg-gray-100;
}

.nc-comments-drawer {
  @apply w-0 transition-width ease-in-out duration-200;
  overflow: hidden;

  &.active {
    @apply w-[250px] border-left-1;
  }
}

.nc-form-wrapper {
  max-height: max(calc(100vh - 65px), 600px);
  height: max-content !important;
}

.nc-prev-arrow,
.nc-next-arrow {
  @apply absolute opacity-70 rounded-full transition-transform transition-background transition-opacity transform bg-white hover:(bg-gray-200) active:(scale-125 opacity-100) text-xl;
}

.nc-prev-arrow {
  @apply left-4 top-4;
}

.nc-next-arrow {
  @apply right-4 top-4;
}
</style><|MERGE_RESOLUTION|>--- conflicted
+++ resolved
@@ -23,10 +23,6 @@
 } from '#imports'
 import type { Row } from '~/lib'
 
-const props = defineProps<Props>()
-
-const emits = defineEmits(['update:modelValue', 'cancel', 'next', 'prev'])
-
 interface Props {
   modelValue?: boolean
   row: Row
@@ -39,15 +35,12 @@
   showNextPrevIcons?: boolean
 }
 
-<<<<<<< HEAD
-=======
 const props = defineProps<Props>()
 
 const emits = defineEmits(['update:modelValue', 'cancel', 'next', 'prev'])
 
 const { t } = useI18n()
 
->>>>>>> a9fd6f3a
 const row = ref(props.row)
 
 const state = toRef(props, 'state')
