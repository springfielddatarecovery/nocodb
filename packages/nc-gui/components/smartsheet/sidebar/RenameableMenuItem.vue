--- conflicted
+++ resolved
@@ -1,9 +1,6 @@
 <script lang="ts" setup>
 import type { KanbanType, ViewType, ViewTypes } from 'nocodb-sdk'
 import type { WritableComputedRef } from '@vue/reactivity'
-<<<<<<< HEAD
-import { IsLockedInj, inject, onKeyStroke, useDebounceFn, useNuxtApp, useUIPermission, useVModel, viewIcons } from '#imports'
-=======
 import {
   IsLockedInj,
   inject,
@@ -15,7 +12,6 @@
   useVModel,
   viewIcons,
 } from '#imports'
->>>>>>> 2d715a91
 
 interface Props {
   view: ViewType
@@ -34,11 +30,7 @@
 
 const emits = defineEmits<Emits>()
 
-<<<<<<< HEAD
-const vModel = useVModel(props, 'view', emits) as WritableComputedRef<ViewType & { is_default: boolean }>
-=======
 const vModel = useVModel(props, 'view', emits) as WritableComputedRef<ViewType & { alias?: string; is_default: boolean }>
->>>>>>> 2d715a91
 
 const { $e } = useNuxtApp()
 
