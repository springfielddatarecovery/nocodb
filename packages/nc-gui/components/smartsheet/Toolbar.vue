--- conflicted
+++ resolved
@@ -17,58 +17,36 @@
     class="nc-table-toolbar w-full py-1 flex gap-1 items-center h-[var(--toolbar-height)] px-2 border-b overflow-x-hidden"
     style="z-index: 7"
   >
-<<<<<<< HEAD
-    <SmartsheetToolbarViewActions
+    <LazySmartsheetToolbarViewActions
       v-if="(isGrid || isGallery || isKanban) && !isPublic && isUIAllowed('dataInsert')"
-=======
-    <LazySmartsheetToolbarViewActions
-      v-if="(isGrid || isGallery) && !isPublic && isUIAllowed('dataInsert')"
->>>>>>> ae4c1eb7
       :show-system-fields="false"
       class="ml-1"
     />
 
     <LazySmartsheetToolbarViewInfo v-if="!isUIAllowed('dataInsert') && !isPublic" />
 
-<<<<<<< HEAD
-    <SmartsheetToolbarStackedBy v-if="isKanban" />
+    <LazySmartsheetToolbarStackedBy v-if="isKanban" />
 
-    <SmartsheetToolbarKanbanStackEditOrAdd v-if="isKanban" />
+    <LazySmartsheetToolbarKanbanStackEditOrAdd v-if="isKanban" />
 
-    <SmartsheetToolbarFieldsMenu v-if="isGrid || isGallery || isKanban" :show-system-fields="false" class="ml-1" />
+    <LazySmartsheetToolbarFieldsMenu v-if="isGrid || isGallery || isKanban" :show-system-fields="false" class="ml-1" />
 
-    <SmartsheetToolbarColumnFilterMenu v-if="isGrid || isGallery || isKanban" />
+    <LazySmartsheetToolbarColumnFilterMenu v-if="isGrid || isGallery || isKanban" />
 
-    <SmartsheetToolbarSortListMenu v-if="isGrid || isGallery || isKanban" />
+    <LazySmartsheetToolbarSortListMenu v-if="isGrid || isGallery || isKanban" />
 
-    <SmartsheetToolbarShareView v-if="(isForm || isGrid || isKanban) && !isPublic" />
+    <LazySmartsheetToolbarShareView v-if="(isForm || isGrid || isKanban) && !isPublic" />
 
-    <SmartsheetToolbarExport
+    <LazySmartsheetToolbarExport
       v-if="(!isPublic && !isUIAllowed('dataInsert') && !isKanban) || (isPublic && allowCSVDownload && !isKanban)"
     />
-=======
-    <LazySmartsheetToolbarFieldsMenu v-if="isGrid || isGallery" :show-system-fields="false" class="ml-1" />
-
-    <LazySmartsheetToolbarColumnFilterMenu v-if="isGrid || isGallery" />
-
-    <LazySmartsheetToolbarSortListMenu v-if="isGrid || isGallery" />
-
-    <LazySmartsheetToolbarShareView v-if="(isForm || isGrid) && !isPublic" />
-
-    <LazySmartsheetToolbarExport v-if="(!isPublic && !isUIAllowed('dataInsert')) || (isPublic && allowCSVDownload)" />
-
->>>>>>> ae4c1eb7
     <div class="flex-1" />
 
     <LazySmartsheetToolbarReload v-if="!isPublic && !isForm" class="mx-1" />
 
     <LazySmartsheetToolbarAddRow v-if="isUIAllowed('dataInsert') && !isPublic && !isForm && !isSqlView" class="mx-1" />
 
-<<<<<<< HEAD
-    <SmartsheetToolbarSearchData v-if="(isGrid || isGallery || isKanban) && !isPublic" class="shrink mr-2 ml-2" />
-=======
-    <LazySmartsheetToolbarSearchData v-if="(isGrid || isGallery) && !isPublic" class="shrink mr-2 ml-2" />
->>>>>>> ae4c1eb7
+    <LazySmartsheetToolbarSearchData v-if="(isGrid || isGallery || isKanban) && !isPublic" class="shrink mr-2 ml-2" />
 
     <template v-if="!isOpen && !isPublic">
       <div class="border-l-1 pl-3">
