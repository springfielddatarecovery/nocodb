<script setup lang="ts">
import { IsPublicInj, inject, ref, useSharedView, useSidebar, useSmartsheetStoreOrThrow, useUIPermission } from '#imports'

const { isGrid, isForm, isGallery, isKanban, isSqlView } = useSmartsheetStoreOrThrow()

const isPublic = inject(IsPublicInj, ref(false))

const { isUIAllowed } = useUIPermission()

const { isOpen } = useSidebar('nc-right-sidebar')

const { allowCSVDownload } = useSharedView()
</script>

<template>
  <div
    class="nc-table-toolbar w-full py-1 flex gap-2 items-center h-[var(--toolbar-height)] px-2 border-b overflow-x-hidden"
    style="z-index: 7"
  >
    <LazySmartsheetToolbarViewActions
      v-if="(isGrid || isGallery || isKanban) && !isPublic && isUIAllowed('dataInsert')"
      :show-system-fields="false"
      class="ml-1"
    />

    <LazySmartsheetToolbarViewInfo v-if="!isUIAllowed('dataInsert') && !isPublic" />

<<<<<<< HEAD
    <LazySmartsheetToolbarStackedBy v-if="isKanban" />
=======
    <LazySmartsheetToolbarFieldsMenu v-if="isGrid || isGallery" :show-system-fields="false" />
>>>>>>> a6a6ebaa

    <LazySmartsheetToolbarKanbanStackEditOrAdd v-if="isKanban" />

    <LazySmartsheetToolbarFieldsMenu v-if="isGrid || isGallery || isKanban" :show-system-fields="false" class="ml-1" />

    <LazySmartsheetToolbarColumnFilterMenu v-if="isGrid || isGallery || isKanban" />

    <LazySmartsheetToolbarSortListMenu v-if="isGrid || isGallery || isKanban" />

    <LazySmartsheetToolbarShareView v-if="(isForm || isGrid || isKanban) && !isPublic" />

    <LazySmartsheetToolbarExport v-if="(!isPublic && !isUIAllowed('dataInsert')) || (isPublic && allowCSVDownload)" />
    <div class="flex-1" />

    <LazySmartsheetToolbarReload v-if="!isPublic && !isForm" />

    <LazySmartsheetToolbarAddRow v-if="isUIAllowed('dataInsert') && !isPublic && !isForm && !isSqlView" />

<<<<<<< HEAD
    <LazySmartsheetToolbarSearchData v-if="(isGrid || isGallery || isKanban) && !isPublic" class="shrink mr-2 ml-2" />
=======
    <LazySmartsheetToolbarSearchData v-if="(isGrid || isGallery) && !isPublic" class="shrink mx-2" />
>>>>>>> a6a6ebaa

    <template v-if="!isOpen && !isPublic">
      <div class="border-l-1 pl-3">
        <LazySmartsheetSidebarToolbarToggleDrawer class="mr-2" />
      </div>
    </template>
  </div>
</template>

<style scoped>
:deep(.nc-toolbar-btn) {
  @apply border-0 !text-xs font-semibold px-2;
}

.nc-table-toolbar {
  border-color: #f0f0f0 !important;
}
</style><|MERGE_RESOLUTION|>--- conflicted
+++ resolved
@@ -25,11 +25,9 @@
 
     <LazySmartsheetToolbarViewInfo v-if="!isUIAllowed('dataInsert') && !isPublic" />
 
-<<<<<<< HEAD
     <LazySmartsheetToolbarStackedBy v-if="isKanban" />
-=======
+
     <LazySmartsheetToolbarFieldsMenu v-if="isGrid || isGallery" :show-system-fields="false" />
->>>>>>> a6a6ebaa
 
     <LazySmartsheetToolbarKanbanStackEditOrAdd v-if="isKanban" />
 
@@ -48,11 +46,7 @@
 
     <LazySmartsheetToolbarAddRow v-if="isUIAllowed('dataInsert') && !isPublic && !isForm && !isSqlView" />
 
-<<<<<<< HEAD
-    <LazySmartsheetToolbarSearchData v-if="(isGrid || isGallery || isKanban) && !isPublic" class="shrink mr-2 ml-2" />
-=======
-    <LazySmartsheetToolbarSearchData v-if="(isGrid || isGallery) && !isPublic" class="shrink mx-2" />
->>>>>>> a6a6ebaa
+    <LazySmartsheetToolbarSearchData v-if="(isGrid || isGallery || isKanban) && !isPublic" class="shrink mx-2" />
 
     <template v-if="!isOpen && !isPublic">
       <div class="border-l-1 pl-3">
