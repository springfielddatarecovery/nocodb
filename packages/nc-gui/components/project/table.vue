<template>
  <v-container fluid class="pa-0 ma-0 nc-table-tab" style="height: 100%">
    <v-alert v-if="error" type="error" class="ma-2">
      {{ error }}
    </v-alert>
    <template v-else>
      <v-tabs
        v-model="active"
        :height="relationTabs && relationTabs.length ? 38 : 0"
        class="table-tabs"
        :class="{ 'hidden-tab': !relationTabs || !relationTabs.length }"
        color="pink"
        @change="onTabChange"
      >
        <template v-if="_isUIAllowed('smartSheet')">
          <v-tab v-show="relationTabs && relationTabs.length" class="">
            <v-icon small> mdi-table-edit </v-icon>&nbsp;<span
              class="caption text-capitalize font-weight-bold"
            >
              {{ nodes.title }}</span
            >
          </v-tab>
          <v-tab-item style="height: 100%">
            <rows-xc-data-table
              ref="tabs7"
              :is-view="isView"
              :is-active="isActive"
              :tab-id="tabId"
              :show-tabs="relationTabs && relationTabs.length"
              :table="nodes.table_name"
              :nodes="nodes"
              :new-table="newTableCopy"
              :mtd-new-table-update="mtdNewTableUpdate"
              :is-meta-table="isMetaTable"
            />
          </v-tab-item>
        </template>
      </v-tabs>
    </template>
  </v-container>
</template>

<script>
<<<<<<< HEAD
import { mapActions } from 'vuex'
import { isMetaTable } from '@/helpers/xutils'
import RowsXcDataTable from '@/components/project/spreadsheet/rowsXcDataTable'

export default {
  components: {
    RowsXcDataTable
=======
import { mapActions } from "vuex";
import dlgLabelSubmitCancel from "../utils/dlgLabelSubmitCancel";
import { isMetaTable } from "@/helpers/xutils";
import RowsXcDataTable from "@/components/project/spreadsheet/rowsXcDataTable";

export default {
  components: {
    RowsXcDataTable,
    dlgLabelSubmitCancel,
>>>>>>> a694ba17
  },
  data() {
    return {
      error: false,
      active: 1,
      newTableCopy: !!this.nodes.newTable,
      dialogShow: false,
      loadIndexList: false,
      loadTriggerList: false,
      loadRelationList: false,
      loadConstraintList: false,
      loadRows: false,
      loadColumnsMock: false,
      relationTabs: [],
      deleteId: null,
    };
  },
  methods: {
    async handleKeyDown(event) {
      const activeTabEleKey = `tabs${this.active}`;
      if (
        this.$refs[activeTabEleKey] &&
        this.$refs[activeTabEleKey].handleKeyDown
      ) {
        await this.$refs[activeTabEleKey].handleKeyDown(event);
      }
    },
    ...mapActions({
      removeTableTab: "tabs/removeTableTab",
      loadTablesFromParentTreeNode: "project/loadTablesFromParentTreeNode",
    }),
    mtdNewTableUpdate(value) {
      this.newTableCopy = value;
    },
<<<<<<< HEAD
=======
    async deleteTable(action = "", id) {
      if (id) {
        this.deleteId = id;
      }
      if (action === "showDialog") {
        this.dialogShow = true;
      } else if (action === "hideDialog") {
        this.dialogShow = false;
      } else {
        // todo : check relations and triggers
        try {
          await this.$api.dbTable.delete(this.deleteId);

          this.removeTableTab({
            env: this.nodes.env,
            dbAlias: this.nodes.dbAlias,
            table_name: this.nodes.table_name,
          });

          await this.loadTablesFromParentTreeNode({
            _nodes: {
              ...this.nodes,
            },
          });

          this.$store.commit("meta/MutMeta", {
            key: this.nodes.table_name,
            value: null,
          });
          this.$store.commit("meta/MutMeta", {
            key: this.deleteId,
            value: null,
          });
        } catch (e) {
          const msg = await this._extractSdkResponseErrorMsg(e);
          this.$toast.error(msg).goAway(3000);
        }
        this.dialogShow = false;
        this.$e("a:table:delete");
      }
    },
>>>>>>> a694ba17
    onTabChange() {
      this.$emit("update:hideLogWindows", this.active === 2);
    },
  },
  computed: {
    isMetaTable() {
      return isMetaTable(this.nodes.table_name);
    },
  },
  mounted() {
    this.onTabChange();
  },
  props: {
    nodes: Object,
    hideLogWindows: Boolean,
    tabId: String,
    isActive: Boolean,
    isView: Boolean,
  },
};
</script>

<style scoped>
/*/deep/ .table-tabs > .v-tabs-items {
  border-top: 1px solid #7F828B33;
}*/

/deep/ .scaffoldOnSave .v-input__control {
  margin-top: -2px;
}

.table-tabs,
/deep/ .table-tabs > .v-windows {
  height: 100%;
}

/deep/ .v-window-item {
  height: 100%;
}

.rel-row-parent {
  text-align: center;
  left: 0;
  padding: 2px 3px;
  text-transform: none;
  display: inline-block;
  position: absolute;
  top: 0;
  font-size: 8px;
  white-space: nowrap;
  text-overflow: ellipsis;
  width: 100%;
  overflow: hidden;
  color: grey;
}
</style>
<!--
/**
 * @copyright Copyright (c) 2021, Xgene Cloud Ltd
 *
 * @author Naveen MR <oof1lab@gmail.com>
 * @author Pranav C Balan <pranavxc@gmail.com>
 *
 * @license GNU AGPL version 3 or any later version
 *
 * This program is free software: you can redistribute it and/or modify
 * it under the terms of the GNU Affero General Public License as
 * published by the Free Software Foundation, either version 3 of the
 * License, or (at your option) any later version.
 *
 * This program is distributed in the hope that it will be useful,
 * but WITHOUT ANY WARRANTY; without even the implied warranty of
 * MERCHANTABILITY or FITNESS FOR A PARTICULAR PURPOSE.  See the
 * GNU Affero General Public License for more details.
 *
 * You should have received a copy of the GNU Affero General Public License
 * along with this program. If not, see <http://www.gnu.org/licenses/>.
 *
 */
--><|MERGE_RESOLUTION|>--- conflicted
+++ resolved
@@ -41,15 +41,6 @@
 </template>
 
 <script>
-<<<<<<< HEAD
-import { mapActions } from 'vuex'
-import { isMetaTable } from '@/helpers/xutils'
-import RowsXcDataTable from '@/components/project/spreadsheet/rowsXcDataTable'
-
-export default {
-  components: {
-    RowsXcDataTable
-=======
 import { mapActions } from "vuex";
 import dlgLabelSubmitCancel from "../utils/dlgLabelSubmitCancel";
 import { isMetaTable } from "@/helpers/xutils";
@@ -59,7 +50,6 @@
   components: {
     RowsXcDataTable,
     dlgLabelSubmitCancel,
->>>>>>> a694ba17
   },
   data() {
     return {
@@ -94,50 +84,6 @@
     mtdNewTableUpdate(value) {
       this.newTableCopy = value;
     },
-<<<<<<< HEAD
-=======
-    async deleteTable(action = "", id) {
-      if (id) {
-        this.deleteId = id;
-      }
-      if (action === "showDialog") {
-        this.dialogShow = true;
-      } else if (action === "hideDialog") {
-        this.dialogShow = false;
-      } else {
-        // todo : check relations and triggers
-        try {
-          await this.$api.dbTable.delete(this.deleteId);
-
-          this.removeTableTab({
-            env: this.nodes.env,
-            dbAlias: this.nodes.dbAlias,
-            table_name: this.nodes.table_name,
-          });
-
-          await this.loadTablesFromParentTreeNode({
-            _nodes: {
-              ...this.nodes,
-            },
-          });
-
-          this.$store.commit("meta/MutMeta", {
-            key: this.nodes.table_name,
-            value: null,
-          });
-          this.$store.commit("meta/MutMeta", {
-            key: this.deleteId,
-            value: null,
-          });
-        } catch (e) {
-          const msg = await this._extractSdkResponseErrorMsg(e);
-          this.$toast.error(msg).goAway(3000);
-        }
-        this.dialogShow = false;
-        this.$e("a:table:delete");
-      }
-    },
->>>>>>> a694ba17
     onTabChange() {
       this.$emit("update:hideLogWindows", this.active === 2);
     },
