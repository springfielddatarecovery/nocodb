<template>
  <div class="nc-virtual-cell">
    <v-lazy>
      <has-many-cell
        v-if="hm"
        ref="cell"
        :row="row"
        :value="row[column.title]"
        :meta="meta"
        :hm="hm"
        :nodes="nodes"
        :active="active"
        :sql-ui="sqlUi"
        :is-new="isNew"
        :is-form="isForm"
        :breadcrumbs="breadcrumbs"
        :is-locked="isLocked"
        :required="required"
        :is-public="isPublic"
        :metas="metas"
        :column="column"
        :password="password"
        v-on="$listeners"
      />
      <many-to-many-cell
        v-else-if="mm"
        ref="cell"
        :is-public="isPublic"
        :row="row"
        :value="row[column.title]"
        :meta="meta"
        :nodes="nodes"
        :sql-ui="sqlUi"
        :active="active"
        :is-new="isNew"
        :api="api"
        :is-form="isForm"
        :breadcrumbs="breadcrumbs"
        :is-locked="isLocked"
        :required="required"
        :column="column"
        :metas="metas"
        :password="password"
        v-on="$listeners"
      />
      <belongs-to-cell
        v-else-if="bt"
        ref="cell"
        :is-public="isPublic"
        :disabled-columns="disabledColumns"
        :active="active"
        :row="row"
        :value="senitizeValue(row[column.title])"
        :meta="meta"
        :nodes="nodes"
        :api="api"
        :sql-ui="sqlUi"
        :is-new="isNew"
        :is-form="isForm"
        :breadcrumbs="breadcrumbs"
        :is-locked="isLocked"
        :metas="metas"
        :column="column"
        :password="password"
        v-on="$listeners"
      />
      <lookup-cell
        v-else-if="lookup"
        :disabled-columns="disabledColumns"
        :active="active"
        :row="row"
        :value="row[column.title]"
        :meta="meta"
        :metas="metas"
        :nodes="nodes"
        :api="api"
        :sql-ui="sqlUi"
        :is-new="isNew"
        :is-form="isForm"
        :column="column"
        :is-locked="isLocked"
        v-on="$listeners"
      />
      <formula-cell v-else-if="formula" :row="row" :column="column" :client="nodes.dbConnection.client" />
      <rollup-cell v-else-if="rollup" :row="row" :column="column" />
    </v-lazy>
    <span v-if="hint" class="nc-hint">{{ hint }}</span>
    <div v-if="isLocked" class="nc-locked-overlay" />
  </div>
</template>

<script>
import { UITypes } from 'nocodb-sdk';
import RollupCell from './virtualCell/RollupCell';
import FormulaCell from './virtualCell/FormulaCell';
import hasManyCell from './virtualCell/HasManyCell';
import LookupCell from './virtualCell/LookupCell';
import manyToManyCell from './virtualCell/ManyToManyCell';
import belongsToCell from './virtualCell/BelongsToCell';

// todo: optimize parent/child meta extraction

export default {
  name: 'VirtualCell',
  components: {
    RollupCell,
    FormulaCell,
    LookupCell,
    belongsToCell,
    manyToManyCell,
    hasManyCell,
  },
  props: {
    breadcrumbs: {
      type: Array,
      default() {
        return [];
      },
    },
    column: [Object],
    row: [Object],
    nodes: [Object],
    meta: [Object],
    api: [Object, Function],
    active: Boolean,
    sqlUi: [Object, Function],
    isNew: {
      type: Boolean,
      default: false,
    },
    isForm: {
      type: Boolean,
      default: false,
    },
    disabledColumns: Object,
    hint: String,
    isLocked: Boolean,
    required: Boolean,
    isPublic: Boolean,
    metas: Object,
    password: String,
  },
  computed: {
    hm() {
      return this.column && this.column.uidt === UITypes.LinkToAnotherRecord && this.column.colOptions.type === 'hm';
    },
    bt() {
      return (
        this.column &&
        (this.column.uidt === UITypes.ForeignKey || this.column.uidt === UITypes.LinkToAnotherRecord) &&
        this.column.colOptions.type === 'bt'
      );
    },
    mm() {
      return this.column && this.column.uidt === UITypes.LinkToAnotherRecord && this.column.colOptions.type === 'mm';
    },
    lookup() {
      return this.column && this.column.uidt === UITypes.Lookup;
    },
    formula() {
      return this.column && this.column.uidt === UITypes.Formula;
    },
    rollup() {
      return this.column && this.column.uidt === UITypes.Rollup;
    },
  },
  methods: {
    async save(row) {
      if (row && this.$refs.cell && this.$refs.cell.saveLocalState) {
        try {
          await this.$refs.cell.saveLocalState(row);
        } catch (e) {}
      }
    },
<<<<<<< HEAD
    senitizeValue(value) {
      if (value && Object.keys(value).length > 0) {
        return value
      }

      return null
    }
  }
}
=======
  },
};
>>>>>>> 66e82a39
</script>

<style scoped>
.nc-hint {
  font-size: 0.61rem;
  color: grey;
}

.nc-virtual-cell {
  position: relative;
  max-height: 100px !important;
  overflow: auto;
}

.nc-locked-overlay {
  position: absolute;
  z-index: 2;
  height: 100%;
  width: 100%;
  top: 0;
  left: 0;
}
</style>
<!--
/**
 * @copyright Copyright (c) 2021, Xgene Cloud Ltd
 *
 * @author Naveen MR <oof1lab@gmail.com>
 * @author Pranav C Balan <pranavxc@gmail.com>
 *
 * @license GNU AGPL version 3 or any later version
 *
 * This program is free software: you can redistribute it and/or modify
 * it under the terms of the GNU Affero General Public License as
 * published by the Free Software Foundation, either version 3 of the
 * License, or (at your option) any later version.
 *
 * This program is distributed in the hope that it will be useful,
 * but WITHOUT ANY WARRANTY; without even the implied warranty of
 * MERCHANTABILITY or FITNESS FOR A PARTICULAR PURPOSE.  See the
 * GNU Affero General Public License for more details.
 *
 * You should have received a copy of the GNU Affero General Public License
 * along with this program. If not, see <http://www.gnu.org/licenses/>.
 *
 */
--><|MERGE_RESOLUTION|>--- conflicted
+++ resolved
@@ -172,7 +172,6 @@
         } catch (e) {}
       }
     },
-<<<<<<< HEAD
     senitizeValue(value) {
       if (value && Object.keys(value).length > 0) {
         return value
@@ -182,10 +181,6 @@
     }
   }
 }
-=======
-  },
-};
->>>>>>> 66e82a39
 </script>
 
 <style scoped>
