--- conflicted
+++ resolved
@@ -248,7 +248,6 @@
 </template>
 
 <script>
-<<<<<<< HEAD
 import dayjs from 'dayjs'
 import {
   AuditOperationSubTypes,
@@ -269,22 +268,6 @@
 const utc = require('dayjs/plugin/utc')
 dayjs.extend(utc)
 dayjs.extend(relativeTime)
-=======
-import dayjs from 'dayjs';
-import { AuditOperationSubTypes, AuditOperationTypes, isSystemColumn, isVirtualCol, UITypes } from 'nocodb-sdk';
-import form from '../mixins/form';
-import HeaderCell from '~/components/project/spreadsheet/components/HeaderCell';
-import EditableCell from '~/components/project/spreadsheet/components/EditableCell';
-import colors from '@/mixins/colors';
-import VirtualCell from '~/components/project/spreadsheet/components/VirtualCell';
-import VirtualHeaderCell from '~/components/project/spreadsheet/components/VirtualHeaderCell';
-import getPlainText from '~/components/project/spreadsheet/helpers/getPlainText';
-
-const relativeTime = require('dayjs/plugin/relativeTime');
-const utc = require('dayjs/plugin/utc');
-dayjs.extend(utc);
-dayjs.extend(relativeTime);
->>>>>>> 66e82a39
 export default {
   name: 'ExpandedForm',
   components: {
@@ -511,12 +494,6 @@
         query: this.queryParams || {},
       });
     },
-<<<<<<< HEAD
-=======
-    calculateDiff(date) {
-      return dayjs.utc(date).fromNow();
-    },
->>>>>>> 66e82a39
     async saveComment() {
       try {
         await this.$api.utils.commentRow({
