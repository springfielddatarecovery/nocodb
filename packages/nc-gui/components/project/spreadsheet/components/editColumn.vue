--- conflicted
+++ resolved
@@ -134,7 +134,6 @@
                     @input="newColumn.altered = newColumn.altered || 2"
                   />
                 </v-col>
-<<<<<<< HEAD
                 <v-col v-if="isAttachment" cols="12">
                   <v-tooltip bottom z-index="99999">
                     <template #activator="{on}">
@@ -157,14 +156,6 @@
                   </v-tooltip>
                 </v-col>
                 <v-col v-if="accordion" cols="12" class="pt-0" :class="{'pb-0': advanceOptions}">
-=======
-                <v-col
-                  v-if="accordion"
-                  cols="12"
-                  class="pt-0"
-                  :class="{ 'pb-0': advanceOptions }"
-                >
->>>>>>> a694ba17
                   <div
                     class="pointer grey--text text-right caption nc-more-options"
                     @click="advanceOptions = !advanceOptions"
@@ -636,16 +627,11 @@
       );
     },
     isVirtual() {
-<<<<<<< HEAD
       return this.isLinkToAnotherRecord || this.isLookup || this.isRollup
     },
     isAttachment() {
       return this.newColumn && this.newColumn.uidt === 'Attachment'
     }
-=======
-      return this.isLinkToAnotherRecord || this.isLookup || this.isRollup;
-    },
->>>>>>> a694ba17
   },
   watch: {
     column() {
