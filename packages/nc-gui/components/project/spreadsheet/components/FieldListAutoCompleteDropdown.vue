<template>
  <v-autocomplete
    ref="field"
    v-model="localValue"
    class="caption"
    :items="columns"
    item-value="id"
    item-text="title"
    :label="$t('objects.field')"
    solo
    flat
    dense
    hide-details
    @click.stop
    @change="$emit('change')"
  >
<<<<<<< HEAD
    <template #prepend-inner>
      <v-icon small class="mt-1">
        {{ icons[localValue] }}
      </v-icon>
=======
    <template #selection="{ item }">
      <v-icon small class="mr-1">
        {{ item.icon }}
      </v-icon>
      {{ item.title }}
>>>>>>> 66e82a39
    </template>
    <template #item="{ item }">
      <span :class="`caption font-weight-regular nc-fld-${item.title}`">
        <v-icon color="grey" small class="mr-1">
          {{ item.icon }}
        </v-icon>
        {{ item.title }}
      </span>
    </template>
  </v-autocomplete>
</template>

<script>
export default {
  name: 'FieldListAutoCompleteDropdown',
  props: {
    columns: Array,
    value: String,
  },
  data() {
    return {
      icons: []
    }
  },
  computed: {
    localValue: {
      set(v) {
        this.$emit('input', v);
      },
      get() {
        return this.value;
      },
    },
  },
  mounted() {
<<<<<<< HEAD
    const autocompleteInput = this.$refs.field.$refs.input
    autocompleteInput.addEventListener('focus', this.onFocus, true)
    this.icons = this.columns.reduce((acc, { icon, id }) => { acc[id] = icon; return acc })
=======
    const autocompleteInput = this.$refs.field.$refs.input;
    autocompleteInput.addEventListener('focus', this.onFocus, true);
>>>>>>> 66e82a39
  },
  methods: {
    onFocus(e) {
      this.$refs.field.isMenuActive = true; // open item list
    },
  },
};
</script>

<style scoped></style><|MERGE_RESOLUTION|>--- conflicted
+++ resolved
@@ -14,18 +14,10 @@
     @click.stop
     @change="$emit('change')"
   >
-<<<<<<< HEAD
     <template #prepend-inner>
       <v-icon small class="mt-1">
         {{ icons[localValue] }}
       </v-icon>
-=======
-    <template #selection="{ item }">
-      <v-icon small class="mr-1">
-        {{ item.icon }}
-      </v-icon>
-      {{ item.title }}
->>>>>>> 66e82a39
     </template>
     <template #item="{ item }">
       <span :class="`caption font-weight-regular nc-fld-${item.title}`">
@@ -61,14 +53,9 @@
     },
   },
   mounted() {
-<<<<<<< HEAD
     const autocompleteInput = this.$refs.field.$refs.input
     autocompleteInput.addEventListener('focus', this.onFocus, true)
     this.icons = this.columns.reduce((acc, { icon, id }) => { acc[id] = icon; return acc })
-=======
-    const autocompleteInput = this.$refs.field.$refs.input;
-    autocompleteInput.addEventListener('focus', this.onFocus, true);
->>>>>>> 66e82a39
   },
   methods: {
     onFocus(e) {
